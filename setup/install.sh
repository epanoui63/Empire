--- conflicted
+++ resolved
@@ -40,119 +40,6 @@
     cd ./setup
 fi
 
-<<<<<<< HEAD
-if [[ ! -f get-pip.py ]]
-then
-   wget https://bootstrap.pypa.io/get-pip.py
-   python get-pip.py
-fi
-
-version=$( lsb_release -r | grep -oP "[0-9]+" | head -1 )
-if lsb_release -d | grep -q "Fedora"; then
-	Release=Fedora
-	dnf install -y make g++ python-devel m2crypto python-m2ext swig python-iptools python3-iptools libxml2-devel default-jdk openssl-devel libssl1.0.0 libssl-dev
-	pip install --upgrade urllib3
-	pip install setuptools
-	pip install pycrypto
-	pip install iptools
-	pip install pydispatcher
-	pip install flask
-	pip install macholib
-	pip install dropbox
-	pip install pyopenssl
-	pip install pyinstaller
-	pip install zlib_wrapper
-	pip install netifaces
-elif lsb_release -d | grep -q "Kali"; then
-	Release=Kali
-    if ! grep "deb http://security.debian.org/debian-security wheezy/updates main" /etc/apt/sources.list; then
-      echo "deb http://security.debian.org/debian-security wheezy/updates main" >> /etc/apt/sources.list
-    fi
-    apt-get update
-	apt-get install -y make g++ python-dev python-m2crypto swig python-pip libxml2-dev default-jdk libssl1.0.0 libssl-dev
-	pip install --upgrade urllib3
-	pip install setuptools
-	pip install pycrypto
-	pip install iptools
-	pip install pydispatcher
-	pip install flask
-	pip install macholib
-	pip install dropbox
-	pip install pyopenssl
-	pip install pyinstaller
-	pip install zlib_wrapper
-	pip install netifaces
-        if [ ! which powershell > /dev/null ] && [ ! which pwsh > /dev/null ]; then
-            curl https://packages.microsoft.com/keys/microsoft.asc | apt-key add -
-            curl https://packages.microsoft.com/config/ubuntu/14.04/prod.list | sudo tee /etc/apt/sources.list.d/microsoft.list
-            apt-get update
-        fi
-        apt-get install -y powershell
-        if ls /opt/microsoft/powershell/*/DELETE_ME_TO_DISABLE_CONSOLEHOST_TELEMETRY; then
-            rm /opt/microsoft/powershell/*/DELETE_ME_TO_DISABLE_CONSOLEHOST_TELEMETRY
-        fi
-        mkdir -p /usr/local/share/powershell/Modules
-        cp -r ../lib/powershell/Invoke-Obfuscation /usr/local/share/powershell/Modules
-elif lsb_release -d | grep -q "Ubuntu"; then
-	Release=Ubuntu
-	apt-get install -y make g++ python-dev python-m2crypto swig python-pip libxml2-dev default-jdk libssl1.0.0 libssl-dev
-	pip install --upgrade urllib3
-	pip install setuptools
-	pip install pycrypto
-	pip install iptools
-	pip install pydispatcher
-	pip install flask
-	pip install pyOpenSSL
-	pip install macholib
-	pip install dropbox
-	pip install pyopenssl
-	pip install pyinstaller
-	pip install zlib_wrapper
-	pip install netifaces
-        if [ ! which powershell > /dev/null ] && [ ! which pwsh > /dev/null ]; then
-            curl https://packages.microsoft.com/keys/microsoft.asc | apt-key add -
-            if lsb_release -r | grep -q "14.04"; then
-                curl https://packages.microsoft.com/config/ubuntu/14.04/prod.list | sudo tee /etc/apt/sources.list.d/microsoft.list
-            elif lsb_release -r | grep -q "16.04"; then
-                curl https://packages.microsoft.com/config/ubuntu/16.04/prod.list | sudo tee /etc/apt/sources.list.d/microsoft.list
-            fi
-            apt-get update
-        fi
-        apt-get install -y powershell
-        if ls /opt/microsoft/powershell/*/DELETE_ME_TO_DISABLE_CONSOLEHOST_TELEMETRY; then
-            rm /opt/microsoft/powershell/*/DELETE_ME_TO_DISABLE_CONSOLEHOST_TELEMETRY
-        fi
-        mkdir -p /usr/local/share/powershell/Modules
-        cp -r ../lib/powershell/Invoke-Obfuscation /usr/local/share/powershell/Modules
-else
-	echo "Unknown distro - Debian/Ubuntu Fallback"
-	 apt-get install -y make g++ python-dev python-m2crypto swig python-pip libxml2-dev default-jdk libffi-dev libssl1.0.0 libssl-dev
-	 pip install --upgrade urllib3
-	 pip install setuptools
-	 pip install pycrypto
-	 pip install iptools
-	 pip install pydispatcher
-	 pip install flask
-	 pip install macholib
-	 pip install dropbox
-	 pip install cryptography
-	 pip install pyOpenSSL
-	 pip install pyopenssl
-	 pip install zlib_wrapper
-	 pip install netifaces
-	 pip install M2Crypto
-         if [ ! which powershell > /dev/null ] && [ ! which pwsh > /dev/null ]; then
-             curl https://packages.microsoft.com/keys/microsoft.asc | apt-key add -
-             curl https://packages.microsoft.com/config/ubuntu/14.04/prod.list | sudo tee /etc/apt/sources.list.d/microsoft.list
-             apt-get update
-         fi
-         apt-get install -y powershell
-         if ls /opt/microsoft/powershell/*/DELETE_ME_TO_DISABLE_CONSOLEHOST_TELEMETRY; then
-             rm /opt/microsoft/powershell/*/DELETE_ME_TO_DISABLE_CONSOLEHOST_TELEMETRY
-         fi
-         mkdir -p /usr/local/share/powershell/Modules
-         cp -r ../lib/powershell/Invoke-Obfuscation /usr/local/share/powershell/Modules
-=======
 # Check for PIP otherwise install it
 if ! which pip > /dev/null; then
 	wget https://bootstrap.pypa.io/get-pip.py
@@ -190,7 +77,6 @@
 		sudo pip install -r requirements.txt 
 		install_powershell
 	fi
->>>>>>> dddd9701
 fi
 
 # Installing xar
