--- conflicted
+++ resolved
@@ -814,11 +814,7 @@
                                 tempListenerOptions = listenerOptions
 
                             # step 6 of negotiation -> server sends patched agent.ps1/agent.py
-<<<<<<< HEAD
-                            agentCode = self.generate_agent(language=language, listenerOptions=listenerOptions, obfuscate=self.mainMenu.obfuscate, obfuscationCommand=self.mainMenu.obfuscateCommand)
-=======
-                            agentCode = self.generate_agent(language=language, listenerOptions=tempListenerOptions)
->>>>>>> e1f7bda7
+                            agentCode = self.generate_agent(language=language, listenerOptions=tempListenerOptions, obfuscate=self.mainMenu.obfuscate, obfuscationCommand=self.mainMenu.obfuscateCommand)
                             encryptedAgent = encryption.aes_encrypt_then_hmac(sessionKey, agentCode)
                             # TODO: wrap ^ in a routing packet?
 
